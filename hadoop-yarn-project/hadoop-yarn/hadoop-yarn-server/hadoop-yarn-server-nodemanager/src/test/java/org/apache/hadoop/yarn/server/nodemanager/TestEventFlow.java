--- conflicted
+++ resolved
@@ -79,11 +79,7 @@
     YarnConfiguration conf = new YarnConfiguration();
     
     Context context = new NMContext(new NMContainerTokenSecretManager(conf),
-<<<<<<< HEAD
-        new NMTokenSecretManagerInNM()) {
-=======
         new NMTokenSecretManagerInNM(), null, null) {
->>>>>>> fedc8a80
       @Override
       public int getHttpPort() {
         return 1234;
