--- conflicted
+++ resolved
@@ -34,16 +34,6 @@
 import org.apache.hadoop.classification.InterfaceStability.Unstable;
 import org.apache.hadoop.conf.Configuration;
 import org.apache.hadoop.yarn.conf.YarnConfiguration;
-<<<<<<< HEAD
-import org.apache.hadoop.yarn.server.resourcemanager.resource.ResourceWeights;
-import org.apache.hadoop.yarn.util.resource.Resources;
-import org.w3c.dom.Document;
-import org.w3c.dom.Element;
-import org.w3c.dom.Node;
-import org.w3c.dom.NodeList;
-import org.w3c.dom.Text;
-=======
->>>>>>> fedc8a80
 import org.xml.sax.SAXException;
 
 /**
@@ -59,28 +49,8 @@
 
   public static final String ROOT_QUEUE = "root";
   
-<<<<<<< HEAD
-  /** Time to wait between checks of the allocation file */
-  public static final long ALLOC_RELOAD_INTERVAL = 10 * 1000;
-
-  /**
-   * Time to wait after the allocation has been modified before reloading it
-   * (this is done to prevent loading a file that hasn't been fully written).
-   */
-  public static final long ALLOC_RELOAD_WAIT = 5 * 1000;
-  
-  private static final AccessControlList EVERYBODY_ACL = new AccessControlList("*");
-  private static final AccessControlList NOBODY_ACL = new AccessControlList(" ");
-
   private final FairScheduler scheduler;
 
-  // Path to XML file containing allocations. 
-  private File allocFile; 
-
-=======
-  private final FairScheduler scheduler;
-
->>>>>>> fedc8a80
   private final Collection<FSLeafQueue> leafQueues = 
       new CopyOnWriteArrayList<FSLeafQueue>();
   private final Map<String, FSQueue> queues = new HashMap<String, FSQueue>();
@@ -99,14 +69,6 @@
     rootQueue = new FSParentQueue("root", scheduler, null);
     queues.put(rootQueue.getName(), rootQueue);
     
-<<<<<<< HEAD
-    this.allocFile = conf.getAllocationFile();
-    
-    reloadAllocs();
-    lastSuccessfulReload = scheduler.getClock().getTime();
-    lastReloadAttempt = scheduler.getClock().getTime();
-=======
->>>>>>> fedc8a80
     // Create the default queue
     getLeafQueue(YarnConfiguration.DEFAULT_QUEUE_NAME, true);
   }
@@ -123,13 +85,7 @@
    * could be referred to as just "parent1.queue2".
    */
   public FSLeafQueue getLeafQueue(String name, boolean create) {
-<<<<<<< HEAD
-    if (!name.startsWith(ROOT_QUEUE + ".")) {
-      name = ROOT_QUEUE + "." + name;
-    }
-=======
     name = ensureRootPrefix(name);
->>>>>>> fedc8a80
     synchronized (queues) {
       FSQueue queue = queues.get(name);
       if (queue == null && create) {
@@ -249,40 +205,6 @@
       }
     }
 
-<<<<<<< HEAD
-  /**
-   * Reload allocations file if it hasn't been loaded in a while
-   */
-  public void reloadAllocsIfNecessary() {
-    long time = scheduler.getClock().getTime();
-    if (time > lastReloadAttempt + ALLOC_RELOAD_INTERVAL) {
-      lastReloadAttempt = time;
-      if (null == allocFile) {
-        return;
-      }
-      try {
-        // Get last modified time of alloc file depending whether it's a String
-        // (for a path name) or an URL (for a classloader resource)
-        long lastModified = allocFile.lastModified();
-        if (lastModified > lastSuccessfulReload &&
-            time > lastModified + ALLOC_RELOAD_WAIT) {
-          reloadAllocs();
-          lastSuccessfulReload = time;
-          lastReloadAttemptFailed = false;
-        }
-      } catch (Exception e) {
-        // Throwing the error further out here won't help - the RPC thread
-        // will catch it and report it in a loop. Instead, just log it and
-        // hope somebody will notice from the log.
-        // We log the error only on the first failure so we don't fill up the
-        // JobTracker's log with these messages.
-        if (!lastReloadAttemptFailed) {
-          LOG.error("Failed to reload fair scheduler config file - " +
-              "will use existing allocations.", e);
-        }
-        lastReloadAttemptFailed = true;
-      }
-=======
     // Queue doesn't exist already. Check if the new queue would be created
     // under an existing leaf queue. If so, try removing that leaf queue.
     int sepIndex = leafToCreate.length();
@@ -307,7 +229,6 @@
     if (isEmpty(queue)) {
       removeQueue(queue);
       return true;
->>>>>>> fedc8a80
     }
     return false;
   }
@@ -315,131 +236,6 @@
   /**
    * Remove a queue and all its descendents.
    */
-<<<<<<< HEAD
-  public void reloadAllocs() throws IOException, ParserConfigurationException,
-      SAXException, AllocationConfigurationException {
-    if (allocFile == null) return;
-    // Create some temporary hashmaps to hold the new allocs, and we only save
-    // them in our fields if we have parsed the entire allocs file successfully.
-    Map<String, Resource> minQueueResources = new HashMap<String, Resource>();
-    Map<String, Resource> maxQueueResources = new HashMap<String, Resource>();
-    Map<String, Integer> queueMaxApps = new HashMap<String, Integer>();
-    Map<String, Integer> userMaxApps = new HashMap<String, Integer>();
-    Map<String, ResourceWeights> queueWeights = new HashMap<String, ResourceWeights>();
-    Map<String, SchedulingPolicy> queuePolicies = new HashMap<String, SchedulingPolicy>();
-    Map<String, Long> minSharePreemptionTimeouts = new HashMap<String, Long>();
-    Map<String, Map<QueueACL, AccessControlList>> queueAcls =
-        new HashMap<String, Map<QueueACL, AccessControlList>>();
-    int userMaxAppsDefault = Integer.MAX_VALUE;
-    int queueMaxAppsDefault = Integer.MAX_VALUE;
-    long fairSharePreemptionTimeout = Long.MAX_VALUE;
-    long defaultMinSharePreemptionTimeout = Long.MAX_VALUE;
-    SchedulingPolicy defaultSchedPolicy = SchedulingPolicy.getDefault();
-
-    // Remember all queue names so we can display them on web UI, etc.
-    List<String> queueNamesInAllocFile = new ArrayList<String>();
-
-    // Read and parse the allocations file.
-    DocumentBuilderFactory docBuilderFactory =
-      DocumentBuilderFactory.newInstance();
-    docBuilderFactory.setIgnoringComments(true);
-    DocumentBuilder builder = docBuilderFactory.newDocumentBuilder();
-    Document doc = builder.parse(allocFile);
-    Element root = doc.getDocumentElement();
-    if (!"allocations".equals(root.getTagName()))
-      throw new AllocationConfigurationException("Bad fair scheduler config " +
-          "file: top-level element not <allocations>");
-    NodeList elements = root.getChildNodes();
-    List<Element> queueElements = new ArrayList<Element>();
-    for (int i = 0; i < elements.getLength(); i++) {
-      Node node = elements.item(i);
-      if (node instanceof Element) {
-        Element element = (Element)node;
-        if ("queue".equals(element.getTagName()) ||
-      	  "pool".equals(element.getTagName())) {
-          queueElements.add(element);
-        } else if ("user".equals(element.getTagName())) {
-          String userName = element.getAttribute("name");
-          NodeList fields = element.getChildNodes();
-          for (int j = 0; j < fields.getLength(); j++) {
-            Node fieldNode = fields.item(j);
-            if (!(fieldNode instanceof Element))
-              continue;
-            Element field = (Element) fieldNode;
-            if ("maxRunningApps".equals(field.getTagName())) {
-              String text = ((Text)field.getFirstChild()).getData().trim();
-              int val = Integer.parseInt(text);
-              userMaxApps.put(userName, val);
-            }
-          }
-        } else if ("userMaxAppsDefault".equals(element.getTagName())) {
-          String text = ((Text)element.getFirstChild()).getData().trim();
-          int val = Integer.parseInt(text);
-          userMaxAppsDefault = val;
-        } else if ("fairSharePreemptionTimeout".equals(element.getTagName())) {
-          String text = ((Text)element.getFirstChild()).getData().trim();
-          long val = Long.parseLong(text) * 1000L;
-          fairSharePreemptionTimeout = val;
-        } else if ("defaultMinSharePreemptionTimeout".equals(element.getTagName())) {
-          String text = ((Text)element.getFirstChild()).getData().trim();
-          long val = Long.parseLong(text) * 1000L;
-          defaultMinSharePreemptionTimeout = val;
-        } else if ("queueMaxAppsDefault".equals(element.getTagName())) {
-          String text = ((Text)element.getFirstChild()).getData().trim();
-          int val = Integer.parseInt(text);
-          queueMaxAppsDefault = val;
-        } else if ("defaultQueueSchedulingPolicy".equals(element.getTagName())
-            || "defaultQueueSchedulingMode".equals(element.getTagName())) {
-          String text = ((Text)element.getFirstChild()).getData().trim();
-          SchedulingPolicy.setDefault(text);
-          defaultSchedPolicy = SchedulingPolicy.getDefault();
-        } else {
-          LOG.warn("Bad element in allocations file: " + element.getTagName());
-        }
-      }
-    }
-    
-    // Load queue elements.  A root queue can either be included or omitted.  If
-    // it's included, all other queues must be inside it.
-    for (Element element : queueElements) {
-      String parent = "root";
-      if (element.getAttribute("name").equalsIgnoreCase("root")) {
-        if (queueElements.size() > 1) {
-          throw new AllocationConfigurationException("If configuring root queue,"
-          		+ " no other queues can be placed alongside it.");
-        }
-        parent = null;
-      }
-      loadQueue(parent, element, minQueueResources, maxQueueResources, queueMaxApps,
-          userMaxApps, queueWeights, queuePolicies, minSharePreemptionTimeouts,
-          queueAcls, queueNamesInAllocFile);
-    }
-
-    // Commit the reload; also create any queue defined in the alloc file
-    // if it does not already exist, so it can be displayed on the web UI.
-    synchronized (this) {
-      info = new QueueManagerInfo(minQueueResources, maxQueueResources,
-          queueMaxApps, userMaxApps, queueWeights, userMaxAppsDefault,
-          queueMaxAppsDefault, defaultSchedPolicy, minSharePreemptionTimeouts,
-          queueAcls, fairSharePreemptionTimeout, defaultMinSharePreemptionTimeout);
-      
-      // Make sure all queues exist
-      for (String name: queueNamesInAllocFile) {
-        getLeafQueue(name, true);
-      }
-      
-      for (FSQueue queue : queues.values()) {
-        // Update queue metrics
-        FSQueueMetrics queueMetrics = queue.getMetrics();
-        queueMetrics.setMinShare(queue.getMinShare());
-        queueMetrics.setMaxShare(queue.getMaxShare());
-        // Set scheduling policies
-        if (queuePolicies.containsKey(queue.getName())) {
-          queue.setPolicy(queuePolicies.get(queue.getName()));
-        } else {
-          queue.setPolicy(SchedulingPolicy.getDefault());
-        }
-=======
   private void removeQueue(FSQueue queue) {
     if (queue instanceof FSLeafQueue) {
       leafQueues.remove(queue);
@@ -447,9 +243,7 @@
       List<FSQueue> childQueues = queue.getChildQueues();
       while (!childQueues.isEmpty()) {
         removeQueue(childQueues.get(0));
->>>>>>> fedc8a80
-      }
- 
+      }
     }
     queues.remove(queue.getName());
     queue.getParent().getChildQueues().remove(queue);
@@ -459,68 +253,6 @@
    * Returns true if there are no applications, running or not, in the given
    * queue or any of its descendents.
    */
-<<<<<<< HEAD
-  private void loadQueue(String parentName, Element element, Map<String, Resource> minQueueResources,
-      Map<String, Resource> maxQueueResources, Map<String, Integer> queueMaxApps,
-      Map<String, Integer> userMaxApps, Map<String, ResourceWeights> queueWeights,
-      Map<String, SchedulingPolicy> queuePolicies,
-      Map<String, Long> minSharePreemptionTimeouts,
-      Map<String, Map<QueueACL, AccessControlList>> queueAcls, List<String> queueNamesInAllocFile) 
-      throws AllocationConfigurationException {
-    String queueName = element.getAttribute("name");
-    if (parentName != null) {
-      queueName = parentName + "." + queueName;
-    }
-    Map<QueueACL, AccessControlList> acls =
-        new HashMap<QueueACL, AccessControlList>();
-    NodeList fields = element.getChildNodes();
-    boolean isLeaf = true;
-
-    for (int j = 0; j < fields.getLength(); j++) {
-      Node fieldNode = fields.item(j);
-      if (!(fieldNode instanceof Element))
-        continue;
-      Element field = (Element) fieldNode;
-      if ("minResources".equals(field.getTagName())) {
-        String text = ((Text)field.getFirstChild()).getData().trim();
-        Resource val = FairSchedulerConfiguration.parseResourceConfigValue(text);
-        minQueueResources.put(queueName, val);
-      } else if ("maxResources".equals(field.getTagName())) {
-        String text = ((Text)field.getFirstChild()).getData().trim();
-        Resource val = FairSchedulerConfiguration.parseResourceConfigValue(text);
-        maxQueueResources.put(queueName, val);
-      } else if ("maxRunningApps".equals(field.getTagName())) {
-        String text = ((Text)field.getFirstChild()).getData().trim();
-        int val = Integer.parseInt(text);
-        queueMaxApps.put(queueName, val);
-      } else if ("weight".equals(field.getTagName())) {
-        String text = ((Text)field.getFirstChild()).getData().trim();
-        double val = Double.parseDouble(text);
-        queueWeights.put(queueName, new ResourceWeights((float)val));
-      } else if ("minSharePreemptionTimeout".equals(field.getTagName())) {
-        String text = ((Text)field.getFirstChild()).getData().trim();
-        long val = Long.parseLong(text) * 1000L;
-        minSharePreemptionTimeouts.put(queueName, val);
-      } else if ("schedulingPolicy".equals(field.getTagName())
-          || "schedulingMode".equals(field.getTagName())) {
-        String text = ((Text)field.getFirstChild()).getData().trim();
-        SchedulingPolicy policy = SchedulingPolicy.parse(text);
-        policy.initialize(scheduler.getClusterCapacity());
-        queuePolicies.put(queueName, policy);
-      } else if ("aclSubmitApps".equals(field.getTagName())) {
-        String text = ((Text)field.getFirstChild()).getData();
-        acls.put(QueueACL.SUBMIT_APPLICATIONS, new AccessControlList(text));
-      } else if ("aclAdministerApps".equals(field.getTagName())) {
-        String text = ((Text)field.getFirstChild()).getData();
-        acls.put(QueueACL.ADMINISTER_QUEUE, new AccessControlList(text));
-      } else if ("queue".endsWith(field.getTagName()) || 
-          "pool".equals(field.getTagName())) {
-        loadQueue(queueName, field, minQueueResources, maxQueueResources,
-            queueMaxApps, userMaxApps, queueWeights, queuePolicies,
-            minSharePreemptionTimeouts,
-            queueAcls, queueNamesInAllocFile);
-        isLeaf = false;
-=======
   protected boolean isEmpty(FSQueue queue) {
     if (queue instanceof FSLeafQueue) {
       FSLeafQueue leafQueue = (FSLeafQueue)queue;
@@ -531,7 +263,6 @@
         if (!isEmpty(child)) {
           return false;
         }
->>>>>>> fedc8a80
       }
       return true;
     }
@@ -573,35 +304,11 @@
     return queues.values();
   }
   
-<<<<<<< HEAD
-  /**
-   * Get the fair share preemption, in milliseconds. This is the time
-   * after which any job may kill other jobs' tasks if it is below half
-   * its fair share.
-   */
-  public long getFairSharePreemptionTimeout() {
-    return info.fairSharePreemptionTimeout;
-  }
-
-  /**
-   * Get the ACLs associated with this queue. If a given ACL is not explicitly
-   * configured, include the default value for that ACL.  The default for the
-   * root queue is everybody ("*") and the default for all other queues is
-   * nobody ("")
-   */
-  public AccessControlList getQueueAcl(String queue, QueueACL operation) {
-    Map<QueueACL, AccessControlList> queueAcls = info.queueAcls.get(queue);
-    if (queueAcls == null || !queueAcls.containsKey(operation)) {
-      return (queue.equals(ROOT_QUEUE)) ? EVERYBODY_ACL : NOBODY_ACL;
-    }
-    return queueAcls.get(operation);
-=======
   private String ensureRootPrefix(String name) {
     if (!name.startsWith(ROOT_QUEUE + ".") && !name.equals(ROOT_QUEUE)) {
       name = ROOT_QUEUE + "." + name;
     }
     return name;
->>>>>>> fedc8a80
   }
   
   public void updateAllocationConfiguration(AllocationConfiguration queueConf) {
