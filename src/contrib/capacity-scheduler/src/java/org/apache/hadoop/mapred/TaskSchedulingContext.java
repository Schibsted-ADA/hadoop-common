/**
 * Licensed to the Apache Software Foundation (ASF) under one
 * or more contributor license agreements.  See the NOTICE file
 * distributed with this work for additional information
 * regarding copyright ownership.  The ASF licenses this file
 * to you under the Apache License, Version 2.0 (the
 * "License"); you may not use this file except in compliance
 * with the License.  You may obtain a copy of the License at
 *
 *     http://www.apache.org/licenses/LICENSE-2.0
 *
 * Unless required by applicable law or agreed to in writing, software
 * distributed under the License is distributed on an "AS IS" BASIS,
 * WITHOUT WARRANTIES OR CONDITIONS OF ANY KIND, either express or implied.
 * See the License for the specific language governing permissions and
 * limitations under the License.
 */
package org.apache.hadoop.mapred;

import org.apache.hadoop.mapreduce.TaskType;

import java.util.Iterator;
import java.util.Map;
import java.util.HashMap;
import java.util.Set;

/**
 * ********************************************************************
 * Keeping track of scheduling information for queues
 * <p/>
 * Maintain information specific to
 * each kind of task, Map or Reduce (num of running tasks, pending
 * tasks etc).
 * <p/>
 * This scheduling information is used to decide how to allocate
 * tasks, redistribute capacity, etc.
 * <p/>
 * A TaskSchedulingContext (TSI) object represents scheduling
 * information for a particular kind of task (Map or Reduce).
 * <p/>
 * ********************************************************************
 */
public class TaskSchedulingContext {
<<<<<<< HEAD

  private TaskType type;
=======
>>>>>>> 3dabddef
  /**
   * the actual capacity, which depends on how many slots are available
   * in the cluster at any given time.
   */
  private int capacity = 0;
  // number of running tasks
  private int numRunningTasks = 0;
  // number of slots occupied by running tasks
  private int numSlotsOccupied = 0;

  //the actual capacity stretch which depends on how many slots are available
  //in cluster at any given time.
  private int maxCapacity = -1;

  /**
   * for each user, we need to keep track of number of slots occupied by
   * running tasks
   */
  private Map<String, Integer> numSlotsOccupiedByUser =
    new HashMap<String, Integer>();
  final static String JOB_SCHEDULING_INFO_FORMAT_STRING =
    "%s running map tasks using %d map slots. %d additional slots reserved." +
      " %s running reduce tasks using %d reduce slots." +
      " %d additional slots reserved.";

  /**
   * reset the variables associated with tasks
   */
  void resetTaskVars() {
    setNumRunningTasks(0);
    setNumSlotsOccupied(0);
    for (String s : getNumSlotsOccupiedByUser().keySet()) {
      getNumSlotsOccupiedByUser().put(s, Integer.valueOf(0));
    }
  }


  /**
   * returns the capacity of queue as no of slots.
   * @return
   */
  int getCapacity() {
    return capacity;
  }

  /**
   * Mutator method for capacity
   *
   * @param capacity
   */
  void setCapacity(int capacity) {
    this.capacity = capacity;
  }


  /**
   * return information about the tasks
   */
  @Override
  public String toString() {
    float occupiedSlotsAsPercent =
      getCapacity() != 0 ?
        ((float) getNumSlotsOccupied() * 100 / getCapacity()) : 0;
    StringBuffer sb = new StringBuffer();

    sb.append("Capacity: " + getCapacity() + " slots\n");
    if(getMaxCapacity() >= 0) {
      sb.append("Maximum capacity: " + getMaxCapacity() +" slots\n");
    }
    sb.append(
      String.format(
        "Used capacity: %d (%.1f%% of Capacity)\n",
        Integer.valueOf(getNumSlotsOccupied()), Float
          .valueOf(occupiedSlotsAsPercent)));
    sb.append(
      String.format(
        "Running tasks: %d\n", Integer
          .valueOf(getNumRunningTasks())));
    // include info on active users
    if (getNumSlotsOccupied() != 0) {
      sb.append("Active users:\n");
      for (Map.Entry<String, Integer> entry : getNumSlotsOccupiedByUser()
        .entrySet()) {
        if ((entry.getValue() == null) ||
          (entry.getValue().intValue() <= 0)) {
          // user has no tasks running
          continue;
        }
        sb.append("User '" + entry.getKey() + "': ");
        int numSlotsOccupiedByThisUser = entry.getValue().intValue();
        float p =
          (float) numSlotsOccupiedByThisUser * 100 / getNumSlotsOccupied();
        sb.append(
          String.format(
            "%d (%.1f%% of used capacity)\n", Long
              .valueOf(numSlotsOccupiedByThisUser), Float.valueOf(p)));
      }
    }
    return sb.toString();
  }

  int getNumRunningTasks() {
    return numRunningTasks;
  }

  void setNumRunningTasks(int numRunningTasks) {
    this.numRunningTasks = numRunningTasks;
  }

  int getNumSlotsOccupied() {
    return numSlotsOccupied;
  }

  void setNumSlotsOccupied(int numSlotsOccupied) {
    this.numSlotsOccupied = numSlotsOccupied;
  }

  Map<String, Integer> getNumSlotsOccupiedByUser() {
    return numSlotsOccupiedByUser;
  }

  void setNumSlotsOccupiedByUser(
    Map<String, Integer> numSlotsOccupiedByUser) {
    this.numSlotsOccupiedByUser = numSlotsOccupiedByUser;
  }

  int getMaxCapacity() {
    return maxCapacity;
  }

  void setMaxCapacity(int maxCapacity) {
    this.maxCapacity = maxCapacity;
  }

  void update(TaskSchedulingContext tc) {
    this.numSlotsOccupied += tc.numSlotsOccupied;
    this.numRunningTasks += tc.numRunningTasks;
    //this.maxTaskLimit += tc.maxTaskLimit;
    updateNoOfSlotsOccupiedByUser(tc.numSlotsOccupiedByUser);
  }

  private void updateNoOfSlotsOccupiedByUser(Map<String, Integer> nou) {
    for (Iterator<Map.Entry<String, Integer>> it = nou.entrySet().iterator(); it.hasNext(); ) {
      Map.Entry<String, Integer> entry = it.next();
      String key = entry.getKey();
      Integer currentVal = numSlotsOccupiedByUser.get(key);
      if (currentVal != null) {
        this.numSlotsOccupiedByUser.put(key, currentVal + entry.getValue());
      }
    }
  }
}<|MERGE_RESOLUTION|>--- conflicted
+++ resolved
@@ -41,11 +41,6 @@
  * ********************************************************************
  */
 public class TaskSchedulingContext {
-<<<<<<< HEAD
-
-  private TaskType type;
-=======
->>>>>>> 3dabddef
   /**
    * the actual capacity, which depends on how many slots are available
    * in the cluster at any given time.
