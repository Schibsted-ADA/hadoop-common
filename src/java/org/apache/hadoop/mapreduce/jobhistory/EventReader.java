/**
 * Licensed to the Apache Software Foundation (ASF) under one
 * or more contributor license agreements.  See the NOTICE file
 * distributed with this work for additional information
 * regarding copyright ownership.  The ASF licenses this file
 * to you under the Apache License, Version 2.0 (the
 * "License"); you may not use this file except in compliance
 * with the License.  You may obtain a copy of the License at
 *
 *     http://www.apache.org/licenses/LICENSE-2.0
 *
 * Unless required by applicable law or agreed to in writing, software
 * distributed under the License is distributed on an "AS IS" BASIS,
 * WITHOUT WARRANTIES OR CONDITIONS OF ANY KIND, either express or implied.
 * See the License for the specific language governing permissions and
 * limitations under the License.
 */

package org.apache.hadoop.mapreduce.jobhistory;

import java.io.Closeable;
import java.io.DataInputStream;
import java.io.IOException;
import java.io.EOFException;
import java.io.StringBufferInputStream;

import org.apache.hadoop.fs.FileSystem;
import org.apache.hadoop.fs.Path;
import org.apache.hadoop.mapreduce.Counter;
import org.apache.hadoop.mapreduce.CounterGroup;
import org.apache.hadoop.mapreduce.Counters;

import org.apache.avro.Schema;
import org.apache.avro.AvroRuntimeException;
import org.apache.avro.io.Decoder;
import org.apache.avro.io.JsonDecoder;
import org.apache.avro.io.DatumReader;
import org.apache.avro.specific.SpecificDatumReader;

public class EventReader implements Closeable {
  private String version;
  private Schema schema;
  private DataInputStream in;
  private Decoder decoder;
  private DatumReader reader;

  /**
   * Create a new Event Reader
   * @param fs
   * @param name
   * @throws IOException
   */
  public EventReader(FileSystem fs, Path name) throws IOException {
    this (fs.open(name));
  }

  /**
   * Create a new Event Reader
   * @param in
   * @throws IOException
   */
  @SuppressWarnings("deprecation")
  public EventReader(DataInputStream in) throws IOException {
    this.in = in;
    this.version = in.readLine();
    
    if (!EventWriter.VERSION.equals(version)) {
      throw new IOException("Incompatible event log version: "+version);
    }
    
    this.schema = Schema.parse(in.readLine());
    this.reader = new SpecificDatumReader(schema);
    this.decoder = new JsonDecoder(schema, in);
  }
  
  /**
   * Get the next event from the stream
   * @return the next event
   * @throws IOException
   */
  @SuppressWarnings("unchecked")
  public HistoryEvent getNextEvent() throws IOException {
    Event wrapper;
    try {
      wrapper = (Event)reader.read(null, decoder);
<<<<<<< HEAD
    } catch (AvroRuntimeException e) {            // at EOF
=======
    } catch (EOFException e) {            // at EOF
>>>>>>> 3dabddef
      return null;
    }
    HistoryEvent result;
    switch (wrapper.type) {
    case JOB_SUBMITTED:
      result = new JobSubmittedEvent(); break;
    case JOB_INITED:
      result = new JobInitedEvent(); break;
    case JOB_FINISHED:
      result = new JobFinishedEvent(); break;
    case JOB_PRIORITY_CHANGED:
      result = new JobPriorityChangeEvent(); break;
    case JOB_STATUS_CHANGED:
      result = new JobStatusChangedEvent(); break;
    case JOB_FAILED:
      result = new JobUnsuccessfulCompletionEvent(); break;
    case JOB_KILLED:
      result = new JobUnsuccessfulCompletionEvent(); break;
    case JOB_INFO_CHANGED:
      result = new JobInfoChangeEvent(); break;
    case TASK_STARTED:
      result = new TaskStartedEvent(); break;
    case TASK_FINISHED:
      result = new TaskFinishedEvent(); break;
    case TASK_FAILED:
      result = new TaskFailedEvent(); break;
    case TASK_UPDATED:
      result = new TaskUpdatedEvent(); break;
    case MAP_ATTEMPT_STARTED:
      result = new TaskAttemptStartedEvent(); break;
    case MAP_ATTEMPT_FINISHED:
      result = new MapAttemptFinishedEvent(); break;
    case MAP_ATTEMPT_FAILED:
      result = new TaskAttemptUnsuccessfulCompletionEvent(); break;
    case MAP_ATTEMPT_KILLED:
      result = new TaskAttemptUnsuccessfulCompletionEvent(); break;
    case REDUCE_ATTEMPT_STARTED:
      result = new TaskAttemptStartedEvent(); break;
    case REDUCE_ATTEMPT_FINISHED:
      result = new ReduceAttemptFinishedEvent(); break;
    case REDUCE_ATTEMPT_FAILED:
      result = new TaskAttemptUnsuccessfulCompletionEvent(); break;
    case REDUCE_ATTEMPT_KILLED:
      result = new TaskAttemptUnsuccessfulCompletionEvent(); break;
    case SETUP_ATTEMPT_STARTED:
      result = new TaskAttemptStartedEvent(); break;
    case SETUP_ATTEMPT_FINISHED:
      result = new TaskAttemptFinishedEvent(); break;
    case SETUP_ATTEMPT_FAILED:
      result = new TaskAttemptUnsuccessfulCompletionEvent(); break;
    case SETUP_ATTEMPT_KILLED:
      result = new TaskAttemptUnsuccessfulCompletionEvent(); break;
    case CLEANUP_ATTEMPT_STARTED:
      result = new TaskAttemptStartedEvent(); break;
    case CLEANUP_ATTEMPT_FINISHED:
      result = new TaskAttemptFinishedEvent(); break;
    case CLEANUP_ATTEMPT_FAILED:
      result = new TaskAttemptUnsuccessfulCompletionEvent(); break;
    case CLEANUP_ATTEMPT_KILLED:
      result = new TaskAttemptUnsuccessfulCompletionEvent(); break;
    default:
      throw new RuntimeException("unexpected event type!");
    }
    result.setDatum(wrapper.event);
    return result;
  }

  /**
   * Close the Event reader
   * @throws IOException
   */
  @Override
  public void close() throws IOException {
    if (in != null) {
      in.close();
    }
    in = null;
  }

  static Counters fromAvro(JhCounters counters) {
    Counters result = new Counters();
    for (JhCounterGroup g : counters.groups) {
      CounterGroup group =
        new CounterGroup(g.name.toString(), g.displayName.toString());
      for (JhCounter c : g.counts) {
        group.addCounter(new Counter(c.name.toString(),
                                     c.displayName.toString(),
                                     c.value));
      }
      result.addGroup(group);
    }
    return result;
  }

}<|MERGE_RESOLUTION|>--- conflicted
+++ resolved
@@ -83,11 +83,7 @@
     Event wrapper;
     try {
       wrapper = (Event)reader.read(null, decoder);
-<<<<<<< HEAD
-    } catch (AvroRuntimeException e) {            // at EOF
-=======
     } catch (EOFException e) {            // at EOF
->>>>>>> 3dabddef
       return null;
     }
     HistoryEvent result;
