/**
 * Licensed to the Apache Software Foundation (ASF) under one
 * or more contributor license agreements.  See the NOTICE file
 * distributed with this work for additional information
 * regarding copyright ownership.  The ASF licenses this file
 * to you under the Apache License, Version 2.0 (the
 * "License"); you may not use this file except in compliance
 * with the License.  You may obtain a copy of the License at
 *
 *     http://www.apache.org/licenses/LICENSE-2.0
 *
 * Unless required by applicable law or agreed to in writing, software
 * distributed under the License is distributed on an "AS IS" BASIS,
 * WITHOUT WARRANTIES OR CONDITIONS OF ANY KIND, either express or implied.
 * See the License for the specific language governing permissions and
 * limitations under the License.
 */
package org.apache.hadoop.hdfs.server.namenode;

import java.io.File;
import java.io.IOException;
import java.io.RandomAccessFile;
import java.nio.ByteBuffer;
import java.nio.channels.FileChannel;
import java.util.Collection;
import java.util.Random;

import org.junit.Test;
import static org.junit.Assert.assertTrue;

import org.apache.commons.logging.Log;
import org.apache.hadoop.conf.Configuration;
import org.apache.hadoop.fs.FileSystem;
import org.apache.hadoop.fs.Path;
import org.apache.hadoop.fs.RemoteIterator;
import org.apache.hadoop.hdfs.BlockMissingException;
import org.apache.hadoop.hdfs.CorruptFileBlockIterator;
import org.apache.hadoop.hdfs.DFSTestUtil;
import org.apache.hadoop.hdfs.HdfsConfiguration;
import org.apache.hadoop.hdfs.MiniDFSCluster;
import org.apache.hadoop.hdfs.DFSConfigKeys;
import org.apache.hadoop.hdfs.DistributedFileSystem;
import org.apache.hadoop.hdfs.protocol.FSConstants;
import org.apache.hadoop.util.StringUtils;

/**
 * This class tests the listCorruptFileBlocks API.
 * We create 3 files; intentionally delete their blocks
 * Use listCorruptFileBlocks to validate that we get the list of corrupt
 * files/blocks; also test the "paging" support by calling the API
 * with a block # from a previous call and validate that the subsequent
 * blocks/files are also returned.
 */
public class TestListCorruptFileBlocks {
  static Log LOG = NameNode.stateChangeLog;

  /** check if nn.getCorruptFiles() returns a file that has corrupted blocks */
  @Test
  public void testListCorruptFilesCorruptedBlock() throws Exception {
    MiniDFSCluster cluster = null;
    Random random = new Random();
    
    try {
      Configuration conf = new HdfsConfiguration();
      conf.setInt(DFSConfigKeys.DFS_DATANODE_DIRECTORYSCAN_INTERVAL_KEY, 1); // datanode scans directories
      conf.setInt(DFSConfigKeys.DFS_BLOCKREPORT_INTERVAL_MSEC_KEY, 3 * 1000); // datanode sends block reports
      cluster = new MiniDFSCluster.Builder(conf).build();
      FileSystem fs = cluster.getFileSystem();

      // create two files with one block each
      DFSTestUtil util = new DFSTestUtil("testCorruptFilesCorruptedBlock", 2, 1, 512);
      util.createFiles(fs, "/srcdat10");

      // fetch bad file list from namenode. There should be none.
      final NameNode namenode = cluster.getNameNode();
      Collection<FSNamesystem.CorruptFileBlockInfo> badFiles = namenode.
        getNamesystem().listCorruptFileBlocks("/", null);
      assertTrue("Namenode has " + badFiles.size()
          + " corrupt files. Expecting None.", badFiles.size() == 0);

      // Now deliberately corrupt one block
      String bpid = cluster.getNamesystem().getBlockPoolId();
      File storageDir = MiniDFSCluster.getStorageDir(0, 1);
      File data_dir = MiniDFSCluster.getFinalizedDir(storageDir, bpid);
      assertTrue("data directory does not exist", data_dir.exists());
      File[] blocks = data_dir.listFiles();
      assertTrue("Blocks do not exist in data-dir", (blocks != null) && (blocks.length > 0));
      for (int idx = 0; idx < blocks.length; idx++) {
        if (blocks[idx].getName().startsWith("blk_") &&
            blocks[idx].getName().endsWith(".meta")) {
          //
          // shorten .meta file
          //
          RandomAccessFile file = new RandomAccessFile(blocks[idx], "rw");
          FileChannel channel = file.getChannel();
          long position = channel.size() - 2;
          int length = 2;
          byte[] buffer = new byte[length];
          random.nextBytes(buffer);
          channel.write(ByteBuffer.wrap(buffer), position);
          file.close();
          LOG.info("Deliberately corrupting file " + blocks[idx].getName() +
              " at offset " + position + " length " + length);

          // read all files to trigger detection of corrupted replica
          try {
            util.checkFiles(fs, "/srcdat10");
          } catch (BlockMissingException e) {
            System.out.println("Received BlockMissingException as expected.");
          } catch (IOException e) {
            assertTrue("Corrupted replicas not handled properly. Expecting BlockMissingException " +
                " but received IOException " + e, false);
          }
          break;
        }
      }

      // fetch bad file list from namenode. There should be one file.
      badFiles = namenode.getNamesystem().listCorruptFileBlocks("/", null);
      LOG.info("Namenode has bad files. " + badFiles.size());
      assertTrue("Namenode has " + badFiles.size() + " bad files. Expecting 1.",
          badFiles.size() == 1);
      util.cleanup(fs, "/srcdat10");
    } finally {
      if (cluster != null) { cluster.shutdown(); }
    }
  }

  /**
   * Check that listCorruptFileBlocks works while the namenode is still in safemode.
   */
  @Test
  public void testListCorruptFileBlocksInSafeMode() throws Exception {
    MiniDFSCluster cluster = null;
    Random random = new Random();

    try {
      Configuration conf = new HdfsConfiguration();
      // datanode scans directories
      conf.setInt(DFSConfigKeys.DFS_DATANODE_DIRECTORYSCAN_INTERVAL_KEY, 1);
      // datanode sends block reports
      conf.setInt(DFSConfigKeys.DFS_BLOCKREPORT_INTERVAL_MSEC_KEY, 3 * 1000);
      // never leave safemode automatically
      conf.setFloat(DFSConfigKeys.DFS_NAMENODE_SAFEMODE_THRESHOLD_PCT_KEY,
                    1.5f);
      // start populating repl queues immediately 
      conf.setFloat(DFSConfigKeys.DFS_NAMENODE_REPL_QUEUE_THRESHOLD_PCT_KEY,
                    0f);
      cluster = new MiniDFSCluster.Builder(conf).waitSafeMode(false).build();
      cluster.getNameNode().
        setSafeMode(FSConstants.SafeModeAction.SAFEMODE_LEAVE);
      FileSystem fs = cluster.getFileSystem();

      // create two files with one block each
      DFSTestUtil util = new DFSTestUtil("testListCorruptFileBlocksInSafeMode",
                                         2, 1, 512);
      util.createFiles(fs, "/srcdat10");

      // fetch bad file list from namenode. There should be none.
      Collection<FSNamesystem.CorruptFileBlockInfo> badFiles = 
        cluster.getNameNode().getNamesystem().listCorruptFileBlocks("/", null);
      assertTrue("Namenode has " + badFiles.size()
          + " corrupt files. Expecting None.", badFiles.size() == 0);

      // Now deliberately corrupt one block
<<<<<<< HEAD
      File data_dir = new File(System.getProperty("test.build.data"),
      "dfs/data/data1/current/finalized");
=======
      File storageDir = MiniDFSCluster.getStorageDir(0, 0);
      File data_dir = MiniDFSCluster.getFinalizedDir(storageDir, 
          cluster.getNamesystem().getBlockPoolId());
>>>>>>> f529dfe7
      assertTrue("data directory does not exist", data_dir.exists());
      File[] blocks = data_dir.listFiles();
      assertTrue("Blocks do not exist in data-dir", (blocks != null) &&
                 (blocks.length > 0));
      for (int idx = 0; idx < blocks.length; idx++) {
        if (blocks[idx].getName().startsWith("blk_") &&
            blocks[idx].getName().endsWith(".meta")) {
          //
          // shorten .meta file
          //
          RandomAccessFile file = new RandomAccessFile(blocks[idx], "rw");
          FileChannel channel = file.getChannel();
          long position = channel.size() - 2;
          int length = 2;
          byte[] buffer = new byte[length];
          random.nextBytes(buffer);
          channel.write(ByteBuffer.wrap(buffer), position);
          file.close();
          LOG.info("Deliberately corrupting file " + blocks[idx].getName() +
              " at offset " + position + " length " + length);

          // read all files to trigger detection of corrupted replica
          try {
            util.checkFiles(fs, "/srcdat10");
          } catch (BlockMissingException e) {
            System.out.println("Received BlockMissingException as expected.");
          } catch (IOException e) {
            assertTrue("Corrupted replicas not handled properly. " +
                       "Expecting BlockMissingException " +
                       " but received IOException " + e, false);
          }
          break;
        }
      }

      // fetch bad file list from namenode. There should be one file.
      badFiles = cluster.getNameNode().getNamesystem().
        listCorruptFileBlocks("/", null);
      LOG.info("Namenode has bad files. " + badFiles.size());
      assertTrue("Namenode has " + badFiles.size() + " bad files. Expecting 1.",
          badFiles.size() == 1);
 
      // restart namenode
<<<<<<< HEAD
      cluster.restartNameNode();
=======
      cluster.restartNameNode(0);
>>>>>>> f529dfe7
      fs = cluster.getFileSystem();

      // wait until replication queues have been initialized
      while (!cluster.getNameNode().namesystem.isPopulatingReplQueues()) {
        try {
          LOG.info("waiting for replication queues");
          Thread.sleep(1000);
        } catch (InterruptedException ignore) {
        }
      }

      // read all files to trigger detection of corrupted replica
      try {
        util.checkFiles(fs, "/srcdat10");
      } catch (BlockMissingException e) {
        System.out.println("Received BlockMissingException as expected.");
      } catch (IOException e) {
        assertTrue("Corrupted replicas not handled properly. " +
                   "Expecting BlockMissingException " +
                   " but received IOException " + e, false);
      }

      // fetch bad file list from namenode. There should be one file.
      badFiles = cluster.getNameNode().getNamesystem().
        listCorruptFileBlocks("/", null);
      LOG.info("Namenode has bad files. " + badFiles.size());
      assertTrue("Namenode has " + badFiles.size() + " bad files. Expecting 1.",
          badFiles.size() == 1);

      // check that we are still in safe mode
      assertTrue("Namenode is not in safe mode", 
                 cluster.getNameNode().isInSafeMode());

      // now leave safe mode so that we can clean up
      cluster.getNameNode().
        setSafeMode(FSConstants.SafeModeAction.SAFEMODE_LEAVE);

      util.cleanup(fs, "/srcdat10");
    } catch (Exception e) {
      LOG.error(StringUtils.stringifyException(e));
      throw e;
    } finally {
      if (cluster != null) {
        cluster.shutdown(); 
      }
    }
  }
  
  // deliberately remove blocks from a file and validate the list-corrupt-file-blocks API
  @Test
  public void testlistCorruptFileBlocks() throws Exception {
    Configuration conf = new Configuration();
    conf.setLong(DFSConfigKeys.DFS_BLOCKREPORT_INTERVAL_MSEC_KEY, 1000);
    conf.setInt(DFSConfigKeys.DFS_DATANODE_DIRECTORYSCAN_INTERVAL_KEY, 1); // datanode scans
                                                           // directories
    FileSystem fs = null;

    MiniDFSCluster cluster = null;
    try {
      cluster = new MiniDFSCluster.Builder(conf).build();
      cluster.waitActive();
      fs = cluster.getFileSystem();
      DFSTestUtil util = new DFSTestUtil("testGetCorruptFiles", 3, 1, 1024);
      util.createFiles(fs, "/corruptData");

      final NameNode namenode = cluster.getNameNode();
      Collection<FSNamesystem.CorruptFileBlockInfo> corruptFileBlocks = 
        namenode.getNamesystem().listCorruptFileBlocks("/corruptData", null);
      int numCorrupt = corruptFileBlocks.size();
      assertTrue(numCorrupt == 0);
      // delete the blocks
      String bpid = cluster.getNamesystem().getBlockPoolId();
      for (int i = 0; i < 4; i++) {
        for (int j = 0; j <= 1; j++) {
          File storageDir = MiniDFSCluster.getStorageDir(i, j);
          File data_dir = MiniDFSCluster.getFinalizedDir(storageDir, bpid);
          File[] blocks = data_dir.listFiles();
          if (blocks == null)
            continue;
          // assertTrue("Blocks do not exist in data-dir", (blocks != null) &&
          // (blocks.length > 0));
          for (int idx = 0; idx < blocks.length; idx++) {
            if (!blocks[idx].getName().startsWith("blk_")) {
              continue;
            }
            LOG.info("Deliberately removing file " + blocks[idx].getName());
            assertTrue("Cannot remove file.", blocks[idx].delete());
            // break;
          }
        }
      }

      int count = 0;
      corruptFileBlocks = namenode.getNamesystem().
        listCorruptFileBlocks("/corruptData", null);
      numCorrupt = corruptFileBlocks.size();
      while (numCorrupt < 3) {
        Thread.sleep(1000);
        corruptFileBlocks = namenode.getNamesystem()
            .listCorruptFileBlocks("/corruptData", null);
        numCorrupt = corruptFileBlocks.size();
        count++;
        if (count > 30)
          break;
      }
      // Validate we get all the corrupt files
      LOG.info("Namenode has bad files. " + numCorrupt);
      assertTrue(numCorrupt == 3);
      // test the paging here

      FSNamesystem.CorruptFileBlockInfo[] cfb = corruptFileBlocks
          .toArray(new FSNamesystem.CorruptFileBlockInfo[0]);
      // now get the 2nd and 3rd file that is corrupt
      Collection<FSNamesystem.CorruptFileBlockInfo> nextCorruptFileBlocks =
        namenode.getNamesystem()
          .listCorruptFileBlocks("/corruptData", cfb[0].block.getBlockName());
      FSNamesystem.CorruptFileBlockInfo[] ncfb = nextCorruptFileBlocks
          .toArray(new FSNamesystem.CorruptFileBlockInfo[0]);
      numCorrupt = nextCorruptFileBlocks.size();
      assertTrue(numCorrupt == 2);
      assertTrue(ncfb[0].block.getBlockName()
          .equalsIgnoreCase(cfb[1].block.getBlockName()));

      corruptFileBlocks = 
        namenode.getNamesystem().listCorruptFileBlocks("/corruptData",
          ncfb[1].block.getBlockName());
      numCorrupt = corruptFileBlocks.size();
      assertTrue(numCorrupt == 0);
      // Do a listing on a dir which doesn't have any corrupt blocks and
      // validate
      util.createFiles(fs, "/goodData");
      corruptFileBlocks = 
        namenode.getNamesystem().listCorruptFileBlocks("/goodData", null);
      numCorrupt = corruptFileBlocks.size();
      assertTrue(numCorrupt == 0);
      util.cleanup(fs, "/corruptData");
      util.cleanup(fs, "/goodData");
    } finally {
      if (cluster != null) {
        cluster.shutdown();
      }
    }
  }

  private int countPaths(RemoteIterator<Path> iter) throws IOException {
    int i = 0;
    while (iter.hasNext()) {
      LOG.info("PATH: " + iter.next().toUri().getPath());
      i++;
    }
    return i;
  }

  /**
   * test listCorruptFileBlocks in DistributedFileSystem
   */
  @Test
  public void testlistCorruptFileBlocksDFS() throws Exception {
    Configuration conf = new Configuration();
    conf.setLong(DFSConfigKeys.DFS_BLOCKREPORT_INTERVAL_MSEC_KEY, 1000);
    conf.setInt(DFSConfigKeys.DFS_DATANODE_DIRECTORYSCAN_INTERVAL_KEY, 1); // datanode scans
                                                           // directories
    FileSystem fs = null;

    MiniDFSCluster cluster = null;
    try {
      cluster = new MiniDFSCluster.Builder(conf).build();
      cluster.waitActive();
      fs = cluster.getFileSystem();
      DistributedFileSystem dfs = (DistributedFileSystem) fs;
      DFSTestUtil util = new DFSTestUtil("testGetCorruptFiles", 3, 1, 1024);
      util.createFiles(fs, "/corruptData");

<<<<<<< HEAD
      final NameNode namenode = cluster.getNameNode();
=======
>>>>>>> f529dfe7
      RemoteIterator<Path> corruptFileBlocks = 
        dfs.listCorruptFileBlocks(new Path("/corruptData"));
      int numCorrupt = countPaths(corruptFileBlocks);
      assertTrue(numCorrupt == 0);
      // delete the blocks
<<<<<<< HEAD
      File baseDir = new File(System.getProperty("test.build.data",
          "build/test/data"), "dfs/data");
      for (int i = 0; i < 8; i++) {
        File data_dir = new File(baseDir, "data" + (i + 1)
            + MiniDFSCluster.FINALIZED_DIR_NAME);
=======
      String bpid = cluster.getNamesystem().getBlockPoolId();
      // For loop through number of datadirectories per datanode (2)
      for (int i = 0; i < 2; i++) {
        File storageDir = MiniDFSCluster.getStorageDir(0, i);
        File data_dir = MiniDFSCluster.getFinalizedDir(storageDir, bpid);
>>>>>>> f529dfe7
        File[] blocks = data_dir.listFiles();
        if (blocks == null)
          continue;
        // assertTrue("Blocks do not exist in data-dir", (blocks != null) &&
        // (blocks.length > 0));
        for (int idx = 0; idx < blocks.length; idx++) {
          if (!blocks[idx].getName().startsWith("blk_")) {
            continue;
          }
          LOG.info("Deliberately removing file " + blocks[idx].getName());
          assertTrue("Cannot remove file.", blocks[idx].delete());
          // break;
        }
      }

      int count = 0;
      corruptFileBlocks = dfs.listCorruptFileBlocks(new Path("/corruptData"));
      numCorrupt = countPaths(corruptFileBlocks);
      while (numCorrupt < 3) {
        Thread.sleep(1000);
        corruptFileBlocks = dfs.listCorruptFileBlocks(new Path("/corruptData"));
        numCorrupt = countPaths(corruptFileBlocks);
        count++;
        if (count > 30)
          break;
      }
      // Validate we get all the corrupt files
      LOG.info("Namenode has bad files. " + numCorrupt);
      assertTrue(numCorrupt == 3);

      util.cleanup(fs, "/corruptData");
      util.cleanup(fs, "/goodData");
    } finally {
      if (cluster != null) {
        cluster.shutdown();
      }
    }
  }
    
  /**
   * Test if NN.listCorruptFiles() returns the right number of results.
   * Also, test that DFS.listCorruptFileBlocks can make multiple successive
   * calls.
   */
  @Test
  public void testMaxCorruptFiles() throws Exception {
    MiniDFSCluster cluster = null;
    try {
      Configuration conf = new HdfsConfiguration();
      conf.setInt(DFSConfigKeys.DFS_DATANODE_DIRECTORYSCAN_INTERVAL_KEY, 15); // datanode scans directories
      conf.setInt(DFSConfigKeys.DFS_BLOCKREPORT_INTERVAL_MSEC_KEY, 3 * 1000); // datanode sends block reports
      cluster = new MiniDFSCluster.Builder(conf).build();
      FileSystem fs = cluster.getFileSystem();
      final int maxCorruptFileBlocks = 
        FSNamesystem.DEFAULT_MAX_CORRUPT_FILEBLOCKS_RETURNED;

      // create 110 files with one block each
      DFSTestUtil util = new DFSTestUtil("testMaxCorruptFiles", 
          maxCorruptFileBlocks * 3, 1, 512);
      util.createFiles(fs, "/srcdat2", (short) 1);
      util.waitReplication(fs, "/srcdat2", (short) 1);

      // verify that there are no bad blocks.
      final NameNode namenode = cluster.getNameNode();
      Collection<FSNamesystem.CorruptFileBlockInfo> badFiles = namenode.
        getNamesystem().listCorruptFileBlocks("/srcdat2", null);
      assertTrue("Namenode has " + badFiles.size() + " corrupt files. Expecting none.",
          badFiles.size() == 0);

      // Now deliberately blocks from all files
      final String bpid = cluster.getNamesystem().getBlockPoolId();
      for (int i=0; i<4; i++) {
        for (int j=0; j<=1; j++) {
          File storageDir = MiniDFSCluster.getStorageDir(i, j);
          File data_dir = MiniDFSCluster.getFinalizedDir(storageDir, bpid);
          LOG.info("Removing files from " + data_dir);
          File[] blocks = data_dir.listFiles();
          if (blocks == null)
            continue;
  
          for (int idx = 0; idx < blocks.length; idx++) {
            if (!blocks[idx].getName().startsWith("blk_")) {
              continue;
            }
            assertTrue("Cannot remove file.", blocks[idx].delete());
          }
        }
      }

      badFiles = 
        namenode.getNamesystem().listCorruptFileBlocks("/srcdat2", null);
        
       while (badFiles.size() < maxCorruptFileBlocks) {
        LOG.info("# of corrupt files is: " + badFiles.size());
        Thread.sleep(10000);
        badFiles = namenode.getNamesystem().
          listCorruptFileBlocks("/srcdat2", null);
      }
      badFiles = namenode.getNamesystem().
        listCorruptFileBlocks("/srcdat2", null); 
      LOG.info("Namenode has bad files. " + badFiles.size());
      assertTrue("Namenode has " + badFiles.size() + " bad files. Expecting " + 
          maxCorruptFileBlocks + ".",
          badFiles.size() == maxCorruptFileBlocks);

      CorruptFileBlockIterator iter = (CorruptFileBlockIterator)
        fs.listCorruptFileBlocks(new Path("/srcdat2"));
      int corruptPaths = countPaths(iter);
      assertTrue("Expected more than " + maxCorruptFileBlocks +
                 " corrupt file blocks but got " + corruptPaths,
                 corruptPaths > maxCorruptFileBlocks);
      assertTrue("Iterator should have made more than 1 call but made " +
                 iter.getCallsMade(),
                 iter.getCallsMade() > 1);

      util.cleanup(fs, "/srcdat2");
    } finally {
      if (cluster != null) { cluster.shutdown(); }
    }
  }

}<|MERGE_RESOLUTION|>--- conflicted
+++ resolved
@@ -163,14 +163,9 @@
           + " corrupt files. Expecting None.", badFiles.size() == 0);
 
       // Now deliberately corrupt one block
-<<<<<<< HEAD
-      File data_dir = new File(System.getProperty("test.build.data"),
-      "dfs/data/data1/current/finalized");
-=======
       File storageDir = MiniDFSCluster.getStorageDir(0, 0);
       File data_dir = MiniDFSCluster.getFinalizedDir(storageDir, 
           cluster.getNamesystem().getBlockPoolId());
->>>>>>> f529dfe7
       assertTrue("data directory does not exist", data_dir.exists());
       File[] blocks = data_dir.listFiles();
       assertTrue("Blocks do not exist in data-dir", (blocks != null) &&
@@ -214,11 +209,7 @@
           badFiles.size() == 1);
  
       // restart namenode
-<<<<<<< HEAD
-      cluster.restartNameNode();
-=======
       cluster.restartNameNode(0);
->>>>>>> f529dfe7
       fs = cluster.getFileSystem();
 
       // wait until replication queues have been initialized
@@ -392,28 +383,16 @@
       DFSTestUtil util = new DFSTestUtil("testGetCorruptFiles", 3, 1, 1024);
       util.createFiles(fs, "/corruptData");
 
-<<<<<<< HEAD
-      final NameNode namenode = cluster.getNameNode();
-=======
->>>>>>> f529dfe7
       RemoteIterator<Path> corruptFileBlocks = 
         dfs.listCorruptFileBlocks(new Path("/corruptData"));
       int numCorrupt = countPaths(corruptFileBlocks);
       assertTrue(numCorrupt == 0);
       // delete the blocks
-<<<<<<< HEAD
-      File baseDir = new File(System.getProperty("test.build.data",
-          "build/test/data"), "dfs/data");
-      for (int i = 0; i < 8; i++) {
-        File data_dir = new File(baseDir, "data" + (i + 1)
-            + MiniDFSCluster.FINALIZED_DIR_NAME);
-=======
       String bpid = cluster.getNamesystem().getBlockPoolId();
       // For loop through number of datadirectories per datanode (2)
       for (int i = 0; i < 2; i++) {
         File storageDir = MiniDFSCluster.getStorageDir(0, i);
         File data_dir = MiniDFSCluster.getFinalizedDir(storageDir, bpid);
->>>>>>> f529dfe7
         File[] blocks = data_dir.listFiles();
         if (blocks == null)
           continue;
