/**
 * Licensed to the Apache Software Foundation (ASF) under one
 * or more contributor license agreements.  See the NOTICE file
 * distributed with this work for additional information
 * regarding copyright ownership.  The ASF licenses this file
 * to you under the Apache License, Version 2.0 (the
 * "License"); you may not use this file except in compliance
 * with the License.  You may obtain a copy of the License at
 *
 *     http://www.apache.org/licenses/LICENSE-2.0
 *
 * Unless required by applicable law or agreed to in writing, software
 * distributed under the License is distributed on an "AS IS" BASIS,
 * WITHOUT WARRANTIES OR CONDITIONS OF ANY KIND, either express or implied.
 * See the License for the specific language governing permissions and
 * limitations under the License.
 */

package org.apache.hadoop.tools.rumen;

import java.io.BufferedInputStream;
import java.io.IOException;
import java.io.InputStream;
import java.io.OutputStream;
import java.io.PrintStream;
import java.util.ArrayList;
import java.util.List;
import java.util.Properties;

import org.apache.hadoop.conf.Configuration;
import org.apache.hadoop.fs.Path;
import org.apache.hadoop.fs.FileSystem;
import org.apache.hadoop.io.IOUtils;
import org.apache.hadoop.io.Text;
import org.apache.hadoop.io.compress.CodecPool;
import org.apache.hadoop.io.compress.CompressionCodec;
import org.apache.hadoop.io.compress.CompressionCodecFactory;
import org.apache.hadoop.io.compress.Compressor;
import org.apache.hadoop.mapreduce.TaskAttemptID;
import org.apache.hadoop.mapreduce.TaskID;
import org.apache.hadoop.mapreduce.TaskType;
import org.apache.hadoop.mapreduce.jobhistory.HistoryEvent;
import org.apache.hadoop.mapreduce.jobhistory.TaskAttemptFinishedEvent;
import org.apache.hadoop.mapreduce.jobhistory.TaskAttemptUnsuccessfulCompletionEvent;
import org.apache.hadoop.mapreduce.jobhistory.TaskStartedEvent;
import org.apache.hadoop.util.LineReader;
import org.apache.hadoop.util.Tool;
import org.apache.hadoop.util.ToolRunner;

import org.junit.Test;
import static org.junit.Assert.*;

public class TestRumenJobTraces {
  @Test
  public void testSmallTrace() throws Exception {
    performSingleTest("sample-job-tracker-logs.gz",
        "job-tracker-logs-topology-output", "job-tracker-logs-trace-output.gz");
  }

  @Test
  public void testTruncatedTask() throws Exception {
    performSingleTest("truncated-job-tracker-log", "truncated-topology-output",
        "truncated-trace-output");
  }

  private void performSingleTest(String jtLogName, String goldTopology,
      String goldTrace) throws Exception {
    final Configuration conf = new Configuration();
    final FileSystem lfs = FileSystem.getLocal(conf);

    final Path rootInputDir =
<<<<<<< HEAD
        new Path(System.getProperty("test.tools.input.dir", ""))
            .makeQualified(lfs);
    final Path rootTempDir =
        new Path(System.getProperty("test.build.data", "/tmp"))
            .makeQualified(lfs);
=======
        new Path(System.getProperty("test.tools.input.dir", "")).makeQualified(
            lfs.getUri(), lfs.getWorkingDirectory());
    final Path rootTempDir =
        new Path(System.getProperty("test.build.data", "/tmp")).makeQualified(
            lfs.getUri(), lfs.getWorkingDirectory());
>>>>>>> 3dabddef

    final Path rootInputFile = new Path(rootInputDir, "rumen/small-trace-test");
    final Path tempDir = new Path(rootTempDir, "TestRumenJobTraces");
    lfs.delete(tempDir, true);

    final Path topologyFile = new Path(tempDir, jtLogName + "-topology.json");
    final Path traceFile = new Path(tempDir, jtLogName + "-trace.json");

    final Path inputFile = new Path(rootInputFile, jtLogName);

    System.out.println("topology result file = " + topologyFile);
    System.out.println("trace result file = " + traceFile);

    String[] args = new String[6];

    args[0] = "-v1";

    args[1] = "-write-topology";
    args[2] = topologyFile.toString();

    args[3] = "-write-job-trace";
    args[4] = traceFile.toString();

    args[5] = inputFile.toString();

    final Path topologyGoldFile = new Path(rootInputFile, goldTopology);
    final Path traceGoldFile = new Path(rootInputFile, goldTrace);

    @SuppressWarnings("deprecation")
    HadoopLogsAnalyzer analyzer = new HadoopLogsAnalyzer();
    int result = ToolRunner.run(analyzer, args);
    assertEquals("Non-zero exit", 0, result);

    TestRumenJobTraces
        .<LoggedNetworkTopology> jsonFileMatchesGold(conf, topologyFile,
            topologyGoldFile, LoggedNetworkTopology.class, "topology");
    TestRumenJobTraces.<LoggedJob> jsonFileMatchesGold(conf, traceFile,
        traceGoldFile, LoggedJob.class, "trace");
  }

  @Test
  public void testRumenViaDispatch() throws Exception {
    final Configuration conf = new Configuration();
    final FileSystem lfs = FileSystem.getLocal(conf);

    final Path rootInputDir =
        new Path(System.getProperty("test.tools.input.dir", "")).makeQualified(
            lfs.getUri(), lfs.getWorkingDirectory());
    final Path rootTempDir =
        new Path(System.getProperty("test.build.data", "/tmp")).makeQualified(
            lfs.getUri(), lfs.getWorkingDirectory());

    final Path rootInputPath = new Path(rootInputDir, "rumen/small-trace-test");
    final Path tempDir = new Path(rootTempDir, "TestRumenViaDispatch");
    lfs.delete(tempDir, true);

    final Path topologyPath = new Path(tempDir, "dispatch-topology.json");
    final Path tracePath = new Path(tempDir, "dispatch-trace.json");

    final Path inputPath =
        new Path(rootInputPath, "dispatch-sample-v20-jt-log.gz");

    System.out.println("topology result file = " + topologyPath);
    System.out.println("testRumenViaDispatch() trace result file = " + tracePath);

    String demuxerClassName = ConcatenatedInputFilesDemuxer.class.getName();

    String[] args =
        { "-demuxer", demuxerClassName, tracePath.toString(),
            topologyPath.toString(), inputPath.toString() };

    final Path topologyGoldFile =
        new Path(rootInputPath, "dispatch-topology-output.json.gz");
    final Path traceGoldFile =
        new Path(rootInputPath, "dispatch-trace-output.json.gz");

    Tool analyzer = new TraceBuilder();
    int result = ToolRunner.run(analyzer, args);
    assertEquals("Non-zero exit", 0, result);

    TestRumenJobTraces
        .<LoggedNetworkTopology> jsonFileMatchesGold(conf, topologyPath,
            topologyGoldFile, LoggedNetworkTopology.class, "topology");
    TestRumenJobTraces.<LoggedJob> jsonFileMatchesGold(conf, tracePath,
        traceGoldFile, LoggedJob.class, "trace");
  }

  @Test
  public void testBracketedCounters() throws Exception {
    final Configuration conf = new Configuration();
    final FileSystem lfs = FileSystem.getLocal(conf);

    final Path rootInputDir =
        new Path(System.getProperty("test.tools.input.dir", "")).makeQualified(
            lfs.getUri(), lfs.getWorkingDirectory());
    final Path rootTempDir =
        new Path(System.getProperty("test.build.data", "/tmp")).makeQualified(
            lfs.getUri(), lfs.getWorkingDirectory());

    final Path rootInputPath = new Path(rootInputDir, "rumen/small-trace-test");
    final Path tempDir = new Path(rootTempDir, "TestBracketedCounters");
    lfs.delete(tempDir, true);

    final Path topologyPath = new Path(tempDir, "dispatch-topology.json");
    final Path tracePath = new Path(tempDir, "dispatch-trace.json");

    final Path inputPath = new Path(rootInputPath, "counters-format-test-logs");

    System.out.println("topology result file = " + topologyPath);
    System.out.println("testBracketedCounters() trace result file = " + tracePath);

    final Path goldPath =
        new Path(rootInputPath, "counters-test-trace.json.gz");

    String[] args =
        { tracePath.toString(), topologyPath.toString(), inputPath.toString() };

    Tool analyzer = new TraceBuilder();
    int result = ToolRunner.run(analyzer, args);
    assertEquals("Non-zero exit", 0, result);

    TestRumenJobTraces.<LoggedJob> jsonFileMatchesGold(conf, tracePath,
        goldPath, LoggedJob.class, "trace");
  }

  @Test
  public void testHadoop20JHParser() throws Exception {
    final Configuration conf = new Configuration();
    final FileSystem lfs = FileSystem.getLocal(conf);

    boolean success = false;

    final Path rootInputDir =
        new Path(System.getProperty("test.tools.input.dir", "")).makeQualified(
            lfs.getUri(), lfs.getWorkingDirectory());
    final Path rootTempDir =
        new Path(System.getProperty("test.build.data", "/tmp")).makeQualified(
            lfs.getUri(), lfs.getWorkingDirectory());

    final Path rootInputPath = new Path(rootInputDir, "rumen/small-trace-test");
    final Path tempDir = new Path(rootTempDir, "TestRumenViaDispatch");
    lfs.delete(tempDir, true);

    final Path inputPath = new Path(rootInputPath, "v20-single-input-log.gz");
    final Path goldPath =
        new Path(rootInputPath, "v20-single-input-log-event-classes.text.gz");

    InputStream inputLogStream =
        new PossiblyDecompressedInputStream(inputPath, conf);

    InputStream inputGoldStream =
        new PossiblyDecompressedInputStream(goldPath, conf);

    BufferedInputStream bis = new BufferedInputStream(inputLogStream);
    bis.mark(10000);
    Hadoop20JHParser parser = new Hadoop20JHParser(bis);

    final Path resultPath = new Path(tempDir, "result.text");

    System.out.println("testHadoop20JHParser sent its output to " + resultPath);

    Compressor compressor;

    FileSystem fs = resultPath.getFileSystem(conf);
    CompressionCodec codec =
        new CompressionCodecFactory(conf).getCodec(resultPath);
    OutputStream output;
    if (codec != null) {
      compressor = CodecPool.getCompressor(codec);
      output = codec.createOutputStream(fs.create(resultPath), compressor);
    } else {
      output = fs.create(resultPath);
    }

    PrintStream printStream = new PrintStream(output);

    try {
      assertEquals("Hadoop20JHParser can't parse the test file", true,
          Hadoop20JHParser.canParse(inputLogStream));

      bis.reset();

      HistoryEvent event = parser.nextEvent();

      while (event != null) {
        printStream.println(event.getClass().getCanonicalName());
        event = parser.nextEvent();
      }

      printStream.close();

      LineReader goldLines = new LineReader(inputGoldStream);
      LineReader resultLines =
          new LineReader(new PossiblyDecompressedInputStream(resultPath, conf));

      int lineNumber = 1;

      try {
        Text goldLine = new Text();
        Text resultLine = new Text();

        int goldRead = goldLines.readLine(goldLine);
        int resultRead = resultLines.readLine(resultLine);

        while (goldRead * resultRead != 0) {
          if (!goldLine.equals(resultLine)) {
            assertEquals("Type mismatch detected", goldLine, resultLine);
            break;
          }

          goldRead = goldLines.readLine(goldLine);
          resultRead = resultLines.readLine(resultLine);

          ++lineNumber;
        }

        if (goldRead != resultRead) {
          assertEquals("the " + (goldRead > resultRead ? "gold" : resultRead)
              + " file contains more text at line " + lineNumber, goldRead,
              resultRead);
        }

        success = true;
      } finally {
        goldLines.close();
        resultLines.close();

        if (success) {
          lfs.delete(resultPath, false);
        }
      }

    } finally {
      if (parser == null) {
        inputLogStream.close();
      } else {
        if (parser != null) {
          parser.close();
        }
      }

      if (inputGoldStream != null) {
        inputGoldStream.close();
      }

      // it's okay to do this twice [if we get an error on input]
      printStream.close();
    }
  }

  @Test
  public void testJobConfigurationParser() throws Exception {
    String[] list1 =
        { "mapred.job.queue.name", "mapreduce.job.name",
            "mapred.child.java.opts" };

    String[] list2 = { "mapred.job.queue.name", "mapred.child.java.opts" };

    List<String> interested1 = new ArrayList<String>();
    for (String interested : list1) {
      interested1.add(interested);
    }

    List<String> interested2 = new ArrayList<String>();
    for (String interested : list2) {
      interested2.add(interested);
    }

    JobConfigurationParser jcp1 = new JobConfigurationParser(interested1);
    JobConfigurationParser jcp2 = new JobConfigurationParser(interested2);

    final Configuration conf = new Configuration();
    final FileSystem lfs = FileSystem.getLocal(conf);

    @SuppressWarnings("deprecation")
    final Path rootInputDir =
        new Path(System.getProperty("test.tools.input.dir", ""))
            .makeQualified(lfs);

    final Path rootInputPath = new Path(rootInputDir, "rumen/small-trace-test");

    final Path inputPath = new Path(rootInputPath, "sample-conf.file.xml");

    InputStream inputConfStream =
        new PossiblyDecompressedInputStream(inputPath, conf);

    try {
      Properties props1 = jcp1.parse(inputConfStream);
      inputConfStream.close();

      inputConfStream = new PossiblyDecompressedInputStream(inputPath, conf);
      Properties props2 = jcp2.parse(inputConfStream);

      assertEquals("testJobConfigurationParser: wrong number of properties", 3,
          props1.size());
      assertEquals("testJobConfigurationParser: wrong number of properties", 2,
          props2.size());

      assertEquals("prop test 1", "TheQueue", props1
          .get("mapred.job.queue.name"));
      assertEquals("prop test 2", "job_0001", props1.get("mapreduce.job.name"));
      assertEquals("prop test 3",
          "-server -Xmx640m -Djava.net.preferIPv4Stack=true", props1
              .get("mapred.child.java.opts"));
      assertEquals("prop test 4", "TheQueue", props2
          .get("mapred.job.queue.name"));
      assertEquals("prop test 5",
          "-server -Xmx640m -Djava.net.preferIPv4Stack=true", props2
              .get("mapred.child.java.opts"));

    } finally {
      inputConfStream.close();
    }
  }

  @Test
  public void testTopologyBuilder() throws Exception {
    final TopologyBuilder subject = new TopologyBuilder();

    // currently we extract no host names from the Properties
    subject.process(new Properties());

    subject.process(new TaskAttemptFinishedEvent(TaskAttemptID
        .forName("attempt_200904211745_0003_m_000004_0"), TaskType
        .valueOf("MAP"), "STATUS", 1234567890L,
        "/194\\.6\\.134\\.64/cluster50261\\.secondleveldomain\\.com",
        "SUCCESS", null));
    subject.process(new TaskAttemptUnsuccessfulCompletionEvent(TaskAttemptID
        .forName("attempt_200904211745_0003_m_000004_1"), TaskType
        .valueOf("MAP"), "STATUS", 1234567890L,
        "/194\\.6\\.134\\.80/cluster50262\\.secondleveldomain\\.com",
        "MACHINE_EXPLODED"));
    subject.process(new TaskAttemptUnsuccessfulCompletionEvent(TaskAttemptID
        .forName("attempt_200904211745_0003_m_000004_2"), TaskType
        .valueOf("MAP"), "STATUS", 1234567890L,
        "/194\\.6\\.134\\.80/cluster50263\\.secondleveldomain\\.com",
        "MACHINE_EXPLODED"));
    subject.process(new TaskStartedEvent(TaskID
        .forName("task_200904211745_0003_m_000004"), 1234567890L, TaskType
        .valueOf("MAP"),
        "/194\\.6\\.134\\.80/cluster50263\\.secondleveldomain\\.com"));

    final LoggedNetworkTopology topology = subject.build();

    List<LoggedNetworkTopology> racks = topology.getChildren();

    assertEquals("Wrong number of racks", 2, racks.size());

    boolean sawSingleton = false;
    boolean sawDoubleton = false;

    for (LoggedNetworkTopology rack : racks) {
      List<LoggedNetworkTopology> nodes = rack.getChildren();
      if (rack.getName().endsWith(".64")) {
        assertEquals("The singleton rack has the wrong number of elements", 1,
            nodes.size());
        sawSingleton = true;
      } else if (rack.getName().endsWith(".80")) {
        assertEquals("The doubleton rack has the wrong number of elements", 2,
            nodes.size());
        sawDoubleton = true;
      } else {
        assertTrue("Unrecognized rack name", false);
      }
    }

    assertTrue("Did not see singleton rack", sawSingleton);
    assertTrue("Did not see doubleton rack", sawDoubleton);
  }

  static private <T extends DeepCompare> void jsonFileMatchesGold(
      Configuration conf, Path result, Path gold, Class<? extends T> clazz,
      String fileDescription) throws IOException {
    JsonObjectMapperParser<T> goldParser =
<<<<<<< HEAD
        new JsonObjectMapperParser<T>(gold, clazz, new Configuration());
    InputStream resultStream = lfs.open(result);
    JsonObjectMapperParser<T> resultParser =
        new JsonObjectMapperParser<T>(resultStream, clazz);
=======
        new JsonObjectMapperParser<T>(gold, clazz, conf);
    JsonObjectMapperParser<T> resultParser =
        new JsonObjectMapperParser<T>(result, clazz, conf);
>>>>>>> 3dabddef
    try {
      while (true) {
        DeepCompare goldJob = goldParser.getNext();
        DeepCompare resultJob = resultParser.getNext();
        if ((goldJob == null) || (resultJob == null)) {
          assertTrue(goldJob == resultJob);
          break;
        }

        try {
          resultJob.deepCompare(goldJob, new TreePath(null, "<root>"));
        } catch (DeepInequalityException e) {
          String error = e.path.toString();

          assertFalse(fileDescription + " mismatches: " + error, true);
        }
      }
    } finally {
      IOUtils.cleanup(null, goldParser, resultParser);
    }
  }
}<|MERGE_RESOLUTION|>--- conflicted
+++ resolved
@@ -69,19 +69,11 @@
     final FileSystem lfs = FileSystem.getLocal(conf);
 
     final Path rootInputDir =
-<<<<<<< HEAD
-        new Path(System.getProperty("test.tools.input.dir", ""))
-            .makeQualified(lfs);
-    final Path rootTempDir =
-        new Path(System.getProperty("test.build.data", "/tmp"))
-            .makeQualified(lfs);
-=======
         new Path(System.getProperty("test.tools.input.dir", "")).makeQualified(
             lfs.getUri(), lfs.getWorkingDirectory());
     final Path rootTempDir =
         new Path(System.getProperty("test.build.data", "/tmp")).makeQualified(
             lfs.getUri(), lfs.getWorkingDirectory());
->>>>>>> 3dabddef
 
     final Path rootInputFile = new Path(rootInputDir, "rumen/small-trace-test");
     final Path tempDir = new Path(rootTempDir, "TestRumenJobTraces");
@@ -456,16 +448,9 @@
       Configuration conf, Path result, Path gold, Class<? extends T> clazz,
       String fileDescription) throws IOException {
     JsonObjectMapperParser<T> goldParser =
-<<<<<<< HEAD
-        new JsonObjectMapperParser<T>(gold, clazz, new Configuration());
-    InputStream resultStream = lfs.open(result);
-    JsonObjectMapperParser<T> resultParser =
-        new JsonObjectMapperParser<T>(resultStream, clazz);
-=======
         new JsonObjectMapperParser<T>(gold, clazz, conf);
     JsonObjectMapperParser<T> resultParser =
         new JsonObjectMapperParser<T>(result, clazz, conf);
->>>>>>> 3dabddef
     try {
       while (true) {
         DeepCompare goldJob = goldParser.getNext();
