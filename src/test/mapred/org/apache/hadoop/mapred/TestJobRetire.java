--- conflicted
+++ resolved
@@ -35,10 +35,7 @@
 import org.apache.hadoop.mapreduce.TaskType;
 import org.apache.hadoop.mapreduce.server.jobtracker.JTConfig;
 import org.apache.hadoop.mapreduce.server.tasktracker.TTConfig;
-<<<<<<< HEAD
-=======
 import org.apache.hadoop.mapreduce.split.JobSplit;
->>>>>>> 3dabddef
 
 /**
  * Test if the job retire works fine. 
@@ -138,11 +135,7 @@
    */
   class WaitingTaskTracker extends TaskTracker {
     
-<<<<<<< HEAD
-    WaitingTaskTracker(JobConf conf) throws IOException {
-=======
     WaitingTaskTracker(JobConf conf) throws IOException, InterruptedException {
->>>>>>> 3dabddef
       super(conf);
     }
     
@@ -205,12 +198,8 @@
       TaskTrackerRunner testTrackerRunner = 
         mr.new TaskTrackerRunner(1, 1, null, mr.createJobConf()) {
         @Override
-<<<<<<< HEAD
-        TaskTracker createTaskTracker(JobConf conf) throws IOException {
-=======
         TaskTracker createTaskTracker(JobConf conf) 
         throws IOException, InterruptedException {
->>>>>>> 3dabddef
           return new WaitingTaskTracker(conf);
         }
       };
@@ -302,34 +291,17 @@
                                          JobInProgress jip, TaskType type) {
     JobConf conf = jip.getJobConf();
     JobID id = jip.getJobID();
-<<<<<<< HEAD
-    Job.RawSplit emptySplit = new Job.RawSplit();
-    // now create a fake tip for this fake job
-    TaskInProgress tip = null;
-    if (type == TaskType.MAP) {
-      tip = new TaskInProgress(id, "dummy", emptySplit, jobtracker, conf, jip, 
-                               0, 1);
-=======
     // now create a fake tip for this fake job
     TaskInProgress tip = null;
     if (type == TaskType.MAP) {
       tip = new TaskInProgress(id, "dummy", JobSplit.EMPTY_TASK_SPLIT, 
                                jobtracker, conf, jip, 0, 1);
->>>>>>> 3dabddef
       jip.maps = new TaskInProgress[] {tip};
     } else if (type == TaskType.REDUCE) {
       tip = new TaskInProgress(id, "dummy", jip.desiredMaps(), 0, 
                                jobtracker, conf, jip, 1);
       jip.reduces = new TaskInProgress[] {tip};
     } else if (type == TaskType.JOB_SETUP) {
-<<<<<<< HEAD
-      tip = new TaskInProgress(id, "dummy", emptySplit, jobtracker, conf, jip, 
-                               0, 1);
-      jip.setup = new TaskInProgress[] {tip};
-    } else if (type == TaskType.JOB_CLEANUP) {
-      tip = new TaskInProgress(id, "dummy", emptySplit, jobtracker, conf, jip, 
-                               0, 1);
-=======
       tip = 
         new TaskInProgress(id, "dummy", JobSplit.EMPTY_TASK_SPLIT, 
                            jobtracker, conf, jip, 0, 1);
@@ -338,7 +310,6 @@
       tip = 
         new TaskInProgress(id, "dummy", JobSplit.EMPTY_TASK_SPLIT, 
                            jobtracker, conf, jip, 0, 1);
->>>>>>> 3dabddef
       jip.cleanup = new TaskInProgress[] {tip};
     }
     return tip;
