/**
 * Licensed to the Apache Software Foundation (ASF) under one
 * or more contributor license agreements.  See the NOTICE file
 * distributed with this work for additional information
 * regarding copyright ownership.  The ASF licenses this file
 * to you under the Apache License, Version 2.0 (the
 * "License"); you may not use this file except in compliance
 * with the License.  You may obtain a copy of the License at
 *
 *     http://www.apache.org/licenses/LICENSE-2.0
 *
 * Unless required by applicable law or agreed to in writing, software
 * distributed under the License is distributed on an "AS IS" BASIS,
 * WITHOUT WARRANTIES OR CONDITIONS OF ANY KIND, either express or implied.
 * See the License for the specific language governing permissions and
 * limitations under the License.
 */
package org.apache.hadoop.hdfs.server.datanode;

import static org.junit.Assert.assertEquals;
import static org.junit.Assert.assertFalse;
import static org.junit.Assert.assertNotNull;
import static org.junit.Assert.assertTrue;

import java.io.DataInputStream;
import java.io.IOException;
import java.io.InputStream;
import java.io.OutputStream;

import org.apache.hadoop.conf.Configuration;
import org.apache.hadoop.hdfs.HdfsConfiguration;
import org.apache.hadoop.hdfs.protocol.Block;
import org.apache.hadoop.hdfs.protocol.BlockListAsLongs;
import org.apache.hadoop.hdfs.protocol.ExtendedBlock;
import org.apache.hadoop.hdfs.server.datanode.fsdataset.FsDatasetSpi;
import org.apache.hadoop.hdfs.server.datanode.fsdataset.ReplicaOutputStreams;
import org.apache.hadoop.hdfs.server.datanode.fsdataset.impl.FsDatasetFactory;
import org.apache.hadoop.util.DataChecksum;
import org.junit.Before;
import org.junit.Test;

/**
 * this class tests the methods of the  SimulatedFSDataset.
 */
public class TestSimulatedFSDataset {
  Configuration conf = null;
  static final String bpid = "BP-TEST";
  static final int NUMBLOCKS = 20;
  static final int BLOCK_LENGTH_MULTIPLIER = 79;

  @Before
  public void setUp() throws Exception {
    conf = new HdfsConfiguration();
    SimulatedFSDataset.setFactory(conf);
  }
  
  long blockIdToLen(long blkid) {
    return blkid*BLOCK_LENGTH_MULTIPLIER;
  }
  
  int addSomeBlocks(SimulatedFSDataset fsdataset, int startingBlockId)
      throws IOException {
    int bytesAdded = 0;
    for (int i = startingBlockId; i < startingBlockId+NUMBLOCKS; ++i) {
      ExtendedBlock b = new ExtendedBlock(bpid, i, 0, 0); 
      // we pass expected len as zero, - fsdataset should use the sizeof actual
      // data written
      ReplicaInPipelineInterface bInfo = fsdataset.createRbw(b);
      ReplicaOutputStreams out = bInfo.createStreams(true,
          DataChecksum.newDataChecksum(DataChecksum.Type.CRC32, 512));
      try {
        OutputStream dataOut  = out.getDataOut();
        assertEquals(0, fsdataset.getLength(b));
        for (int j=1; j <= blockIdToLen(i); ++j) {
          dataOut.write(j);
          assertEquals(j, bInfo.getBytesOnDisk()); // correct length even as we write
          bytesAdded++;
        }
      } finally {
        out.close();
      }
      b.setNumBytes(blockIdToLen(i));
      fsdataset.finalizeBlock(b);
      assertEquals(blockIdToLen(i), fsdataset.getLength(b));
    }
    return bytesAdded;  
  }
  int addSomeBlocks(SimulatedFSDataset fsdataset ) throws IOException {
    return addSomeBlocks(fsdataset, 1);
  }
  
  @Test
  public void testFSDatasetFactory() {
    final Configuration conf = new Configuration();
    FsDatasetSpi.Factory<?> f = FsDatasetSpi.Factory.getFactory(conf);
    assertEquals(FsDatasetFactory.class, f.getClass());
    assertFalse(f.isSimulated());

    SimulatedFSDataset.setFactory(conf);
    FsDatasetSpi.Factory<?> s = FsDatasetSpi.Factory.getFactory(conf);
    assertEquals(SimulatedFSDataset.Factory.class, s.getClass());
    assertTrue(s.isSimulated());
  }

  @Test
  public void testGetMetaData() throws IOException {
    final SimulatedFSDataset fsdataset = getSimulatedFSDataset();
    ExtendedBlock b = new ExtendedBlock(bpid, 1, 5, 0);
    try {
      assertTrue(fsdataset.getMetaDataInputStream(b) == null);
      assertTrue("Expected an IO exception", false);
    } catch (IOException e) {
      // ok - as expected
    }
    addSomeBlocks(fsdataset); // Only need to add one but ....
    b = new ExtendedBlock(bpid, 1, 0, 0);
    InputStream metaInput = fsdataset.getMetaDataInputStream(b);
    DataInputStream metaDataInput = new DataInputStream(metaInput);
    short version = metaDataInput.readShort();
    assertEquals(BlockMetadataHeader.VERSION, version);
    DataChecksum checksum = DataChecksum.newDataChecksum(metaDataInput);
    assertEquals(DataChecksum.Type.NULL, checksum.getChecksumType());
    assertEquals(0, checksum.getChecksumSize());  
  }


  @Test
  public void testStorageUsage() throws IOException {
    final SimulatedFSDataset fsdataset = getSimulatedFSDataset();
    assertEquals(fsdataset.getDfsUsed(), 0);
    assertEquals(fsdataset.getRemaining(), fsdataset.getCapacity());
    int bytesAdded = addSomeBlocks(fsdataset);
    assertEquals(bytesAdded, fsdataset.getDfsUsed());
    assertEquals(fsdataset.getCapacity()-bytesAdded,  fsdataset.getRemaining());
  }



  void checkBlockDataAndSize(SimulatedFSDataset fsdataset, ExtendedBlock b,
      long expectedLen) throws IOException { 
    InputStream input = fsdataset.getBlockInputStream(b);
    long lengthRead = 0;
    int data;
    while ((data = input.read()) != -1) {
      assertEquals(SimulatedFSDataset.DEFAULT_DATABYTE, data);
      lengthRead++;
    }
    assertEquals(expectedLen, lengthRead);
  }
  
  @Test
  public void testWriteRead() throws IOException {
    final SimulatedFSDataset fsdataset = getSimulatedFSDataset();
    addSomeBlocks(fsdataset);
    for (int i=1; i <= NUMBLOCKS; ++i) {
      ExtendedBlock b = new ExtendedBlock(bpid, i, 0, 0);
      assertTrue(fsdataset.isValidBlock(b));
      assertEquals(blockIdToLen(i), fsdataset.getLength(b));
      checkBlockDataAndSize(fsdataset, b, blockIdToLen(i));
    }
  }

  @Test
  public void testGetBlockReport() throws IOException {
    SimulatedFSDataset fsdataset = getSimulatedFSDataset(); 
    BlockListAsLongs blockReport = fsdataset.getBlockReport(bpid);
    assertEquals(0, blockReport.getNumberOfBlocks());
    addSomeBlocks(fsdataset);
    blockReport = fsdataset.getBlockReport(bpid);
    assertEquals(NUMBLOCKS, blockReport.getNumberOfBlocks());
    for (Block b: blockReport) {
      assertNotNull(b);
      assertEquals(blockIdToLen(b.getBlockId()), b.getNumBytes());
    }
  }
  
  @Test
  public void testInjectionEmpty() throws IOException {
    SimulatedFSDataset fsdataset = getSimulatedFSDataset(); 
    BlockListAsLongs blockReport = fsdataset.getBlockReport(bpid);
    assertEquals(0, blockReport.getNumberOfBlocks());
    int bytesAdded = addSomeBlocks(fsdataset);
    blockReport = fsdataset.getBlockReport(bpid);
    assertEquals(NUMBLOCKS, blockReport.getNumberOfBlocks());
    for (Block b: blockReport) {
      assertNotNull(b);
      assertEquals(blockIdToLen(b.getBlockId()), b.getNumBytes());
    }
    
    // Inject blocks into an empty fsdataset
    //  - injecting the blocks we got above.
    SimulatedFSDataset sfsdataset = getSimulatedFSDataset();
    sfsdataset.injectBlocks(bpid, blockReport);
    blockReport = sfsdataset.getBlockReport(bpid);
    assertEquals(NUMBLOCKS, blockReport.getNumberOfBlocks());
    for (Block b: blockReport) {
      assertNotNull(b);
      assertEquals(blockIdToLen(b.getBlockId()), b.getNumBytes());
      assertEquals(blockIdToLen(b.getBlockId()), sfsdataset
          .getLength(new ExtendedBlock(bpid, b)));
    }
    assertEquals(bytesAdded, sfsdataset.getDfsUsed());
    assertEquals(sfsdataset.getCapacity()-bytesAdded, sfsdataset.getRemaining());
  }

  @Test
  public void testInjectionNonEmpty() throws IOException {
    SimulatedFSDataset fsdataset = getSimulatedFSDataset(); 
    BlockListAsLongs blockReport = fsdataset.getBlockReport(bpid);
    assertEquals(0, blockReport.getNumberOfBlocks());
    int bytesAdded = addSomeBlocks(fsdataset);
    blockReport = fsdataset.getBlockReport(bpid);
    assertEquals(NUMBLOCKS, blockReport.getNumberOfBlocks());
    for (Block b: blockReport) {
      assertNotNull(b);
      assertEquals(blockIdToLen(b.getBlockId()), b.getNumBytes());
    }
    fsdataset = null;
    
    // Inject blocks into an non-empty fsdataset
    //  - injecting the blocks we got above.
    SimulatedFSDataset sfsdataset = getSimulatedFSDataset();
    // Add come blocks whose block ids do not conflict with
    // the ones we are going to inject.
    bytesAdded += addSomeBlocks(sfsdataset, NUMBLOCKS+1);
    sfsdataset.getBlockReport(bpid);
    assertEquals(NUMBLOCKS, blockReport.getNumberOfBlocks());
    sfsdataset.getBlockReport(bpid);
    assertEquals(NUMBLOCKS, blockReport.getNumberOfBlocks());
    sfsdataset.injectBlocks(bpid, blockReport);
    blockReport = sfsdataset.getBlockReport(bpid);
    assertEquals(NUMBLOCKS*2, blockReport.getNumberOfBlocks());
    for (Block b: blockReport) {
      assertNotNull(b);
      assertEquals(blockIdToLen(b.getBlockId()), b.getNumBytes());
      assertEquals(blockIdToLen(b.getBlockId()), sfsdataset
          .getLength(new ExtendedBlock(bpid, b)));
    }
    assertEquals(bytesAdded, sfsdataset.getDfsUsed());
    assertEquals(sfsdataset.getCapacity()-bytesAdded,  sfsdataset.getRemaining());
    
    // Now test that the dataset cannot be created if it does not have sufficient cap
    conf.setLong(SimulatedFSDataset.CONFIG_PROPERTY_CAPACITY, 10);
 
    try {
      sfsdataset = getSimulatedFSDataset();
      sfsdataset.addBlockPool(bpid, conf);
      sfsdataset.injectBlocks(bpid, blockReport);
      assertTrue("Expected an IO exception", false);
    } catch (IOException e) {
      // ok - as expected
    }
  }

  public void checkInvalidBlock(ExtendedBlock b) {
    final SimulatedFSDataset fsdataset = getSimulatedFSDataset();
    assertFalse(fsdataset.isValidBlock(b));
    try {
      fsdataset.getLength(b);
      assertTrue("Expected an IO exception", false);
    } catch (IOException e) {
      // ok - as expected
    }
    
    try {
      fsdataset.getBlockInputStream(b);
      assertTrue("Expected an IO exception", false);
    } catch (IOException e) {
      // ok - as expected
    }
    
    try {
      fsdataset.finalizeBlock(b);
      assertTrue("Expected an IO exception", false);
    } catch (IOException e) {
      // ok - as expected
    }
  }
  
  @Test
  public void testInValidBlocks() throws IOException {
    final SimulatedFSDataset fsdataset = getSimulatedFSDataset();
    ExtendedBlock b = new ExtendedBlock(bpid, 1, 5, 0);
    checkInvalidBlock(b);
    
    // Now check invlaid after adding some blocks
    addSomeBlocks(fsdataset);
    b = new ExtendedBlock(bpid, NUMBLOCKS + 99, 5, 0);
    checkInvalidBlock(b);
  }

  @Test
  public void testInvalidate() throws IOException {
    final SimulatedFSDataset fsdataset = getSimulatedFSDataset();
    int bytesAdded = addSomeBlocks(fsdataset);
    Block[] deleteBlocks = new Block[2];
    deleteBlocks[0] = new Block(1, 0, 0);
    deleteBlocks[1] = new Block(2, 0, 0);
    fsdataset.invalidate(bpid, deleteBlocks);
    checkInvalidBlock(new ExtendedBlock(bpid, deleteBlocks[0]));
    checkInvalidBlock(new ExtendedBlock(bpid, deleteBlocks[1]));
    long sizeDeleted = blockIdToLen(1) + blockIdToLen(2);
    assertEquals(bytesAdded-sizeDeleted, fsdataset.getDfsUsed());
    assertEquals(fsdataset.getCapacity()-bytesAdded+sizeDeleted,  fsdataset.getRemaining());
    
    // Now make sure the rest of the blocks are valid
    for (int i=3; i <= NUMBLOCKS; ++i) {
      Block b = new Block(i, 0, 0);
      assertTrue(fsdataset.isValidBlock(new ExtendedBlock(bpid, b)));
    }
  }
  
  private SimulatedFSDataset getSimulatedFSDataset() {
<<<<<<< HEAD
    SimulatedFSDataset fsdataset = new SimulatedFSDataset(null, null, conf); 
=======
    SimulatedFSDataset fsdataset = new SimulatedFSDataset(null, conf);
>>>>>>> 7e98013d
    fsdataset.addBlockPool(bpid, conf);
    return fsdataset;
  }
}<|MERGE_RESOLUTION|>--- conflicted
+++ resolved
@@ -311,11 +311,7 @@
   }
   
   private SimulatedFSDataset getSimulatedFSDataset() {
-<<<<<<< HEAD
-    SimulatedFSDataset fsdataset = new SimulatedFSDataset(null, null, conf); 
-=======
     SimulatedFSDataset fsdataset = new SimulatedFSDataset(null, conf);
->>>>>>> 7e98013d
     fsdataset.addBlockPool(bpid, conf);
     return fsdataset;
   }
