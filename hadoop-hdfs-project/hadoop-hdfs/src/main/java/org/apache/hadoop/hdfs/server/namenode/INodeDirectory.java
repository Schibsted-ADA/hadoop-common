/**
 * Licensed to the Apache Software Foundation (ASF) under one
 * or more contributor license agreements.  See the NOTICE file
 * distributed with this work for additional information
 * regarding copyright ownership.  The ASF licenses this file
 * to you under the Apache License, Version 2.0 (the
 * "License"); you may not use this file except in compliance
 * with the License.  You may obtain a copy of the License at
 *
 *     http://www.apache.org/licenses/LICENSE-2.0
 *
 * Unless required by applicable law or agreed to in writing, software
 * distributed under the License is distributed on an "AS IS" BASIS,
 * WITHOUT WARRANTIES OR CONDITIONS OF ANY KIND, either express or implied.
 * See the License for the specific language governing permissions and
 * limitations under the License.
 */
package org.apache.hadoop.hdfs.server.namenode;

import java.io.FileNotFoundException;
import java.io.IOException;
import java.io.PrintWriter;
import java.util.ArrayList;
import java.util.Collections;
import java.util.Iterator;
import java.util.List;

import org.apache.hadoop.fs.UnresolvedLinkException;
import org.apache.hadoop.fs.permission.PermissionStatus;
import org.apache.hadoop.hdfs.DFSUtil;
import org.apache.hadoop.hdfs.protocol.HdfsConstants;
import org.apache.hadoop.hdfs.protocol.UnresolvedPathException;
import org.apache.hadoop.hdfs.server.namenode.snapshot.INodeDirectorySnapshottable;
import org.apache.hadoop.hdfs.server.namenode.snapshot.INodeDirectoryWithSnapshot;
import org.apache.hadoop.hdfs.server.namenode.snapshot.Snapshot;
import org.apache.hadoop.hdfs.server.namenode.snapshot.SnapshotAccessControlException;
import org.apache.hadoop.hdfs.util.ReadOnlyList;

import com.google.common.annotations.VisibleForTesting;

/**
 * Directory INode class.
 */
public class INodeDirectory extends INode {
  /** Cast INode to INodeDirectory. */
  public static INodeDirectory valueOf(INode inode, String path
      ) throws IOException {
    if (inode == null) {
      throw new IOException("Directory does not exist: " + path);
    }
    if (!inode.isDirectory()) {
      throw new IOException("Path is not a directory: " + path);
    }
    return (INodeDirectory)inode; 
  }

  protected static final int DEFAULT_FILES_PER_DIRECTORY = 5;
  final static String ROOT_NAME = "";

  private List<INode> children = null;

  public INodeDirectory(String name, PermissionStatus permissions) {
    super(name, permissions);
  }

  public INodeDirectory(PermissionStatus permissions, long mTime) {
    super(permissions, mTime, 0);
  }

  /** constructor */
  INodeDirectory(byte[] name, PermissionStatus permissions, long mtime) {
    super(name, permissions, null, mtime, 0L);
  }
  
  /** copy constructor
   * 
   * @param other
   */
  public INodeDirectory(INodeDirectory other) {
    super(other);
    this.children = other.children;
  }
  
  /** @return true unconditionally. */
  @Override
  public final boolean isDirectory() {
    return true;
  }

<<<<<<< HEAD
  /** Is this a snapshottable directory? */
  public boolean isSnapshottable() {
    return false;
  }

  INode removeChild(INode node) {
    assert children != null;
    int low = Collections.binarySearch(children, node.name);
    if (low >= 0) {
      return children.remove(low);
    } else {
      return null;
=======
  private void assertChildrenNonNull() {
    if (children == null) {
      throw new AssertionError("children is null: " + this);
>>>>>>> f286316f
    }
  }

  private int searchChildren(INode inode) {
    return Collections.binarySearch(children, inode.getLocalNameBytes());
  }

  INode removeChild(INode node) {
    assertChildrenNonNull();
    final int i = searchChildren(node);
    return i >= 0? children.remove(i): null;
  }

  /** Replace a child that has the same name as newChild by newChild.
   * 
   * @param newChild Child node to be added
   */
  void replaceChild(INode newChild) {
    assertChildrenNonNull();

    final int low = searchChildren(newChild);
    if (low>=0) { // an old child exists so replace by the newChild
      children.set(low, newChild);
    } else {
      throw new IllegalArgumentException("No child exists to be replaced");
    }
  }

  private INode getChild(byte[] name, Snapshot snapshot) {
    final ReadOnlyList<INode> c = getChildrenList(snapshot);
    final int i = ReadOnlyList.Util.binarySearch(c, name);
    return i < 0? null: c.get(i);
  }

  /** @return the {@link INodesInPath} containing only the last inode. */
  INodesInPath getINodesInPath(String path, boolean resolveLink
      ) throws UnresolvedLinkException {
    return getExistingPathINodes(getPathComponents(path), 1, resolveLink);
  }

  /** @return the last inode in the path. */
  INode getNode(String path, boolean resolveLink) 
    throws UnresolvedLinkException {
    return getINodesInPath(path, resolveLink).getINode(0);
  }

  /**
   * @return the INode of the last component in src, or null if the last
   * component does not exist.
   * @throws UnresolvedLinkException if symlink can't be resolved
   * @throws SnapshotAccessControlException if path is in RO snapshot
   */
  INode getMutableNode(String src, boolean resolveLink)
      throws UnresolvedLinkException, SnapshotAccessControlException {
    INode[] inodes = getMutableINodesInPath(src, resolveLink).getINodes();
    return inodes[inodes.length - 1];
  }

  /**
   * @return the INodesInPath of the components in src
   * @throws UnresolvedLinkException if symlink can't be resolved
   * @throws SnapshotAccessControlException if path is in RO snapshot
   */
  INodesInPath getMutableINodesInPath(String src, boolean resolveLink)
      throws UnresolvedLinkException, SnapshotAccessControlException {
    return getMutableINodesInPath(INode.getPathComponents(src), resolveLink);
  }
  
  /**
   * @return the INodesInPath of the components in src
   * @throws UnresolvedLinkException if symlink can't be resolved
   * @throws SnapshotAccessControlException if path is in RO snapshot
   */
  INodesInPath getMutableINodesInPath(byte[][] components, boolean resolveLink)
      throws UnresolvedLinkException, SnapshotAccessControlException {
    INodesInPath inodesInPath = getExistingPathINodes(components,
        components.length, resolveLink);
    if (inodesInPath.isSnapshot()) {
      throw new SnapshotAccessControlException(
          "Modification on RO snapshot is disallowed");
    }
    return inodesInPath;
  }

  /**
   * Retrieve existing INodes from a path. If existing is big enough to store
   * all path components (existing and non-existing), then existing INodes
   * will be stored starting from the root INode into existing[0]; if
   * existing is not big enough to store all path components, then only the
   * last existing and non existing INodes will be stored so that
   * existing[existing.length-1] refers to the INode of the final component.
   * 
   * An UnresolvedPathException is always thrown when an intermediate path 
   * component refers to a symbolic link. If the final path component refers 
   * to a symbolic link then an UnresolvedPathException is only thrown if
   * resolveLink is true.  
   * 
   * <p>
   * Example: <br>
   * Given the path /c1/c2/c3 where only /c1/c2 exists, resulting in the
   * following path components: ["","c1","c2","c3"],
   * 
   * <p>
   * <code>getExistingPathINodes(["","c1","c2"], [?])</code> should fill the
   * array with [c2] <br>
   * <code>getExistingPathINodes(["","c1","c2","c3"], [?])</code> should fill the
   * array with [null]
   * 
   * <p>
   * <code>getExistingPathINodes(["","c1","c2"], [?,?])</code> should fill the
   * array with [c1,c2] <br>
   * <code>getExistingPathINodes(["","c1","c2","c3"], [?,?])</code> should fill
   * the array with [c2,null]
   * 
   * <p>
   * <code>getExistingPathINodes(["","c1","c2"], [?,?,?,?])</code> should fill
   * the array with [rootINode,c1,c2,null], <br>
   * <code>getExistingPathINodes(["","c1","c2","c3"], [?,?,?,?])</code> should
   * fill the array with [rootINode,c1,c2,null]
   * 
   * @param components array of path component name
   * @param numOfINodes number of INodes to return
   * @param resolveLink indicates whether UnresolvedLinkException should
   *        be thrown when the path refers to a symbolic link.
   * @return the specified number of existing INodes in the path
   */
  INodesInPath getExistingPathINodes(byte[][] components, int numOfINodes, 
      boolean resolveLink) throws UnresolvedLinkException {
    assert this.compareTo(components[0]) == 0 :
        "Incorrect name " + getLocalName() + " expected "
        + (components[0] == null? null: DFSUtil.bytes2String(components[0]));

    INodesInPath existing = new INodesInPath(numOfINodes);
    INode curNode = this;
    int count = 0;
    int index = numOfINodes - components.length;
    if (index > 0) {
      index = 0;
    }
    while (count < components.length && curNode != null) {
      final boolean lastComp = (count == components.length - 1);      
      if (index >= 0) {
        existing.addNode(curNode);
      }
      if (curNode instanceof INodeDirectorySnapshottable) {
        //if the path is a non-snapshot path, update the latest snapshot.
        if (!existing.isSnapshot()) {
          existing.updateLatestSnapshot(
              ((INodeDirectorySnapshottable)curNode).getLastSnapshot());
        }
      }
      if (curNode.isSymlink() && (!lastComp || (lastComp && resolveLink))) {
        final String path = constructPath(components, 0, components.length);
        final String preceding = constructPath(components, 0, count);
        final String remainder =
          constructPath(components, count + 1, components.length);
        final String link = DFSUtil.bytes2String(components[count]);
        final String target = ((INodeSymlink)curNode).getSymlinkString();
        if (NameNode.stateChangeLog.isDebugEnabled()) {
          NameNode.stateChangeLog.debug("UnresolvedPathException " +
            " path: " + path + " preceding: " + preceding +
            " count: " + count + " link: " + link + " target: " + target +
            " remainder: " + remainder);
        }
        throw new UnresolvedPathException(path, preceding, remainder, target);
      }
      if (lastComp || !curNode.isDirectory()) {
        break;
      }
      INodeDirectory parentDir = (INodeDirectory)curNode;
      
      // check if the next byte[] in components is for ".snapshot"
      if (isDotSnapshotDir(components[count + 1])
          && (curNode instanceof INodeDirectorySnapshottable)) {
        // skip the ".snapshot" in components
        count++;
        index++;
        existing.isSnapshot = true;
        if (index >= 0) { // decrease the capacity by 1 to account for .snapshot
          existing.capacity--;
        }
        // check if ".snapshot" is the last element of components
        if (count == components.length - 1) {
          return existing;
        }
        // Resolve snapshot root
        final Snapshot s = ((INodeDirectorySnapshottable)parentDir).getSnapshot(
            components[count + 1]);
        if (s == null) {
          //snapshot not found
          curNode = null;
        } else {
          curNode = s.getRoot();
          existing.setSnapshot(s);
        }
        if (index >= -1) {
          existing.snapshotRootIndex = existing.numNonNull;
        }
      } else {
        // normal case, and also for resolving file/dir under snapshot root
        curNode = parentDir.getChild(components[count + 1],
            existing.getPathSnapshot());
      }
      count++;
      index++;
    }
    return existing;
  }

  /**
   * @return true if path component is {@link HdfsConstants#DOT_SNAPSHOT_DIR}
   */
  private static boolean isDotSnapshotDir(byte[] pathComponent) {
    return pathComponent == null ? false : HdfsConstants.DOT_SNAPSHOT_DIR
        .equalsIgnoreCase(DFSUtil.bytes2String(pathComponent));
  }
  
  /**
   * Retrieve the existing INodes along the given path. The first INode
   * always exist and is this INode.
   * 
   * @param path the path to explore
   * @param resolveLink indicates whether UnresolvedLinkException should 
   *        be thrown when the path refers to a symbolic link.
   * @return INodes array containing the existing INodes in the order they
   *         appear when following the path from the root INode to the
   *         deepest INodes. The array size will be the number of expected
   *         components in the path, and non existing components will be
   *         filled with null
   *         
   * @see #getExistingPathINodes(byte[][], int, boolean)
   */
  INodesInPath getExistingPathINodes(String path, boolean resolveLink) 
    throws UnresolvedLinkException {
    byte[][] components = getPathComponents(path);
    return getExistingPathINodes(components, components.length, resolveLink);
  }

  /**
   * Given a child's name, return the index of the next child
   *
   * @param name a child's name
   * @return the index of the next child
   */
  int nextChild(byte[] name) {
    if (name.length == 0) { // empty name
      return 0;
    }
    int nextPos = Collections.binarySearch(children, name) + 1;
    if (nextPos >= 0) {
      return nextPos;
    }
    return -nextPos;
  }

  /**
   * Add a child inode to the directory.
   * 
   * @param node INode to insert
   * @param setModTime set modification time for the parent node
   *                   not needed when replaying the addition and 
   *                   the parent already has the proper mod time
   * @return  null if the child with this name already exists; 
   *          node, otherwise
   */
  public <T extends INode> T addChild(final T node, boolean setModTime) {
    if (children == null) {
      children = new ArrayList<INode>(DEFAULT_FILES_PER_DIRECTORY);
    }
    final int low = searchChildren(node);
    if(low >= 0)
      return null;
    node.parent = this;
    children.add(-low - 1, node);
    // update modification time of the parent directory
    if (setModTime)
      setModificationTime(node.getModificationTime());
    if (node.getGroupName() == null) {
      node.setGroup(getGroupName());
    }
    return node;
  }

  /**
   * Add new INode to the file tree.
   * Find the parent and insert 
   * 
   * @param path file path
   * @param newNode INode to be added
   * @return null if the node already exists; inserted INode, otherwise
   * @throws FileNotFoundException if parent does not exist or 
   * @throws UnresolvedLinkException if any path component is a symbolic link
   * is not a directory.
   */
  <T extends INode> T addNode(String path, T newNode
      ) throws FileNotFoundException, UnresolvedLinkException  {
    byte[][] pathComponents = getPathComponents(path);        
    return addToParent(pathComponents, newNode, true) == null? null: newNode;
  }

  /**
   * Add new inode to the parent if specified.
   * Optimized version of addNode() if parent is not null.
   * 
   * @return  parent INode if new inode is inserted
   *          or null if it already exists.
   * @throws  FileNotFoundException if parent does not exist or 
   *          is not a directory.
   */
  INodeDirectory addToParent(INode newNode, INodeDirectory parent,
      boolean propagateModTime) throws FileNotFoundException {
    // insert into the parent children list
    if(parent.addChild(newNode, propagateModTime) == null)
      return null;
    return parent;
  }

  INodeDirectory getParent(byte[][] pathComponents
      ) throws FileNotFoundException, UnresolvedLinkException {
    if (pathComponents.length < 2)  // add root
      return null;
    // Gets the parent INode
    INodesInPath inodes =  getExistingPathINodes(pathComponents, 2, false);
    INode inode = inodes.inodes[0];
    if (inode == null) {
      throw new FileNotFoundException("Parent path does not exist: "+
          DFSUtil.byteArray2String(pathComponents));
    }
    if (!inode.isDirectory()) {
      throw new FileNotFoundException("Parent path is not a directory: "+
          DFSUtil.byteArray2String(pathComponents));
    }
    return (INodeDirectory)inode;
  }
  
  /**
   * Add new inode 
   * Optimized version of addNode()
   * 
   * @return  parent INode if new inode is inserted
   *          or null if it already exists.
   * @throws  FileNotFoundException if parent does not exist or 
   *          is not a directory.
   */
  INodeDirectory addToParent(byte[][] pathComponents, INode newNode,
      boolean propagateModTime) throws FileNotFoundException, UnresolvedLinkException {
    if (pathComponents.length < 2) { // add root
      return null;
    }
    newNode.setLocalName(pathComponents[pathComponents.length - 1]);
    // insert into the parent children list
    INodeDirectory parent = getParent(pathComponents);
    return parent.addChild(newNode, propagateModTime) == null? null: parent;
  }

  @Override
  DirCounts spaceConsumedInTree(DirCounts counts) {
    counts.nsCount += 1;
    if (children != null) {
      for (INode child : children) {
        child.spaceConsumedInTree(counts);
      }
    }
    return counts;    
  }

  @Override
  long[] computeContentSummary(long[] summary) {
    // Walk through the children of this node, using a new summary array
    // for the (sub)tree rooted at this node
    assert 4 == summary.length;
    long[] subtreeSummary = new long[]{0,0,0,0};
    if (children != null) {
      for (INode child : children) {
        child.computeContentSummary(subtreeSummary);
      }
    }
    if (this instanceof INodeDirectoryWithQuota) {
      // Warn if the cached and computed diskspace values differ
      INodeDirectoryWithQuota node = (INodeDirectoryWithQuota)this;
      long space = node.diskspaceConsumed();
      assert -1 == node.getDsQuota() || space == subtreeSummary[3];
      if (-1 != node.getDsQuota() && space != subtreeSummary[3]) {
        NameNode.LOG.warn("Inconsistent diskspace for directory "
            +getLocalName()+". Cached: "+space+" Computed: "+subtreeSummary[3]);
      }
    }

    // update the passed summary array with the values for this node's subtree
    for (int i = 0; i < summary.length; i++) {
      summary[i] += subtreeSummary[i];
    }

    summary[2]++;
    return summary;
  }

  /**
   * @return the current children list if the specified snapshot is null;
   *         otherwise, return the children list corresponding to the snapshot.
   *         Note that the returned list is never null.
   */
  public ReadOnlyList<INode> getChildrenList(final Snapshot snapshot) {
    //TODO: use snapshot to select children list
    return children == null ? EMPTY_READ_ONLY_LIST
        : ReadOnlyList.Util.asReadOnlyList(children);
  }
<<<<<<< HEAD
  /** Set the children list. */
  public void setChildren(List<INode> children) {
    this.children = children;
  }
=======
>>>>>>> f286316f

  @Override
  int collectSubtreeBlocksAndClear(BlocksMapUpdateInfo info) {
    int total = 1;
    if (children == null) {
      return total;
    }
    for (INode child : children) {
      total += child.collectSubtreeBlocksAndClear(info);
    }
    parent = null;
    children = null;
    return total;
  }
  
  /**
   * Used by
   * {@link INodeDirectory#getExistingPathINodes(byte[][], int, boolean)}.
   * Contains INodes information resolved from a given path.
   */
  static class INodesInPath {
    /**
     * Array with the specified number of INodes resolved for a given path.
     */
    private INode[] inodes;
    /**
     * Indicate the number of non-null elements in {@link #inodes}
     */
    private int numNonNull;
    /**
     * The path for a snapshot file/dir contains the .snapshot thus makes the
     * length of the path components larger the number of inodes. We use
     * the capacity to control this special case.
     */
    private int capacity;
    /**
     * true if this path corresponds to a snapshot
     */
    private boolean isSnapshot;
    /**
     * Index of {@link INodeDirectoryWithSnapshot} for snapshot path, else -1
     */
    private int snapshotRootIndex;
    /**
     * For snapshot paths, it is the reference to the snapshot; or null if the
     * snapshot does not exist. For non-snapshot paths, it is the reference to
     * the latest snapshot found in the path; or null if no snapshot is found.
     */
    private Snapshot snapshot = null; 

    INodesInPath(int number) {
      assert (number >= 0);
      inodes = new INode[number];
      capacity = number;
      numNonNull = 0;
      isSnapshot = false;
      snapshotRootIndex = -1;
    }

    /**
     * For non-snapshot paths, return the latest snapshot found in the path.
     * For snapshot paths, return null.
     */
    public Snapshot getLatestSnapshot() {
      return isSnapshot? null: snapshot;
    }
    
    /**
     * For snapshot paths, return the snapshot specified in the path.
     * For non-snapshot paths, return null.
     */
    public Snapshot getPathSnapshot() {
      return isSnapshot? snapshot: null;
    }

    private void setSnapshot(Snapshot s) {
      snapshot = s;
    }
    
    private void updateLatestSnapshot(Snapshot s) {
      if (Snapshot.ID_COMPARATOR.compare(snapshot, s) < 0) {
        snapshot = s;
      }
    }

    /**
     * @return the whole inodes array including the null elements.
     */
    INode[] getINodes() {
      if (capacity < inodes.length) {
        INode[] newNodes = new INode[capacity];
        for (int i = 0; i < capacity; i++) {
          newNodes[i] = inodes[i];
        }
        inodes = newNodes;
      }
      return inodes;
    }
    
    /** @return the i-th inode. */
    INode getINode(int i) {
      return inodes[i];
    }
    
    /**
     * @return index of the {@link INodeDirectoryWithSnapshot} in
     *         {@link #inodes} for snapshot path, else -1.
     */
    int getSnapshotRootIndex() {
      return this.snapshotRootIndex;
    }
    
    /**
     * @return isSnapshot true for a snapshot path
     */
    boolean isSnapshot() {
      return this.isSnapshot;
    }
    
    /**
     * Add an INode at the end of the array
     */
    private void addNode(INode node) {
      inodes[numNonNull++] = node;
    }
    
    void setINode(int i, INode inode) {
      inodes[i] = inode;
    }
    
    /**
     * @return The number of non-null elements
     */
    int getNumNonNull() {
      return numNonNull;
    }
    
    static String toString(INode inode) {
      return inode == null? null: inode.getLocalName();
    }

    @Override
    public String toString() {
      final StringBuilder b = new StringBuilder(getClass().getSimpleName())
          .append(":\n  inodes = ");
      if (inodes == null) {
        b.append("null");
      } else if (inodes.length == 0) {
        b.append("[]");
      } else {
        b.append("[").append(toString(inodes[0]));
        for(int i = 1; i < inodes.length; i++) {
          b.append(", ").append(toString(inodes[i]));
        }
        b.append("], length=").append(inodes.length);
      }
      b.append("\n  numNonNull = ").append(numNonNull)
       .append("\n  capacity   = ").append(capacity)
       .append("\n  isSnapshot        = ").append(isSnapshot)
       .append("\n  snapshotRootIndex = ").append(snapshotRootIndex)
       .append("\n  snapshot          = ").append(snapshot);
      return b.toString();
    }
  }

  /*
   * The following code is to dump the tree recursively for testing.
   * 
   *      \- foo   (INodeDirectory@33dd2717)
   *        \- sub1   (INodeDirectory@442172)
   *          +- file1   (INodeFile@78392d4)
   *          +- file2   (INodeFile@78392d5)
   *          +- sub11   (INodeDirectory@8400cff)
   *            \- file3   (INodeFile@78392d6)
   *          \- z_file4   (INodeFile@45848712)
   */
  static final String DUMPTREE_EXCEPT_LAST_ITEM = "+-"; 
  static final String DUMPTREE_LAST_ITEM = "\\-";
  @VisibleForTesting
  @Override
  public void dumpTreeRecursively(PrintWriter out, StringBuilder prefix) {
    super.dumpTreeRecursively(out, prefix);
    if (prefix.length() >= 2) {
      prefix.setLength(prefix.length() - 2);
      prefix.append("  ");
    }
    dumpTreeRecursively(out, prefix, children);
  }

  /**
   * Dump the given subtrees.
   * @param prefix The prefix string that each line should print.
   * @param subs The subtrees.
   */
  @VisibleForTesting
  protected static void dumpTreeRecursively(PrintWriter out,
      StringBuilder prefix, Iterable<? extends INode> subs) {
    if (subs != null) {
      for(final Iterator<? extends INode> i = subs.iterator(); i.hasNext();) {
        final INode inode = i.next();
        prefix.append(i.hasNext()? DUMPTREE_EXCEPT_LAST_ITEM: DUMPTREE_LAST_ITEM);
        inode.dumpTreeRecursively(out, prefix);
        prefix.setLength(prefix.length() - 2);
      }
    }
  }
}<|MERGE_RESOLUTION|>--- conflicted
+++ resolved
@@ -87,24 +87,14 @@
     return true;
   }
 
-<<<<<<< HEAD
   /** Is this a snapshottable directory? */
   public boolean isSnapshottable() {
     return false;
   }
 
-  INode removeChild(INode node) {
-    assert children != null;
-    int low = Collections.binarySearch(children, node.name);
-    if (low >= 0) {
-      return children.remove(low);
-    } else {
-      return null;
-=======
   private void assertChildrenNonNull() {
     if (children == null) {
       throw new AssertionError("children is null: " + this);
->>>>>>> f286316f
     }
   }
 
@@ -512,13 +502,10 @@
     return children == null ? EMPTY_READ_ONLY_LIST
         : ReadOnlyList.Util.asReadOnlyList(children);
   }
-<<<<<<< HEAD
   /** Set the children list. */
   public void setChildren(List<INode> children) {
     this.children = children;
   }
-=======
->>>>>>> f286316f
 
   @Override
   int collectSubtreeBlocksAndClear(BlocksMapUpdateInfo info) {
